[package]
name = "halo2-mpt-circuits"
version = "0.1.0"
edition = "2021"

# See more keys and their definitions at https://doc.rust-lang.org/cargo/reference/manifest.html

[dependencies]
<<<<<<< HEAD
hash-circuit = { package = "poseidon-circuit", git = "https://github.com/scroll-tech/poseidon-circuit.git", branch = "scroll-dev-0215"}
=======
ethers-core = "0.17.0"
itertools = "0.10.5"
hash-circuit = { package = "poseidon-circuit", git = "https://github.com/scroll-tech/poseidon-circuit.git", branch = "scroll-dev-0408", features=['short']}
>>>>>>> a7cc3c2b
halo2_proofs = { git = "https://github.com/privacy-scaling-explorations/halo2.git", tag = "v2022_09_10" }
rand = "0.8"
lazy_static = "1.4.0"
num-traits = "0.2.15"
serde = { version = "1.0", features = ["derive"] }
serde_json = "1.0"
strum = "0.24"
strum_macros = "0.24"
num-bigint = "0.4"
hex = "0.4"
thiserror = "1.0"

[patch."https://github.com/privacy-scaling-explorations/halo2.git"]
<<<<<<< HEAD
halo2_proofs = { git = "https://github.com/scroll-tech/halo2.git", branch = "scroll-dev-1220" }
=======
halo2_proofs = { git = "https://github.com/scroll-tech/halo2.git", branch = "scroll-dev-0220" }
>>>>>>> a7cc3c2b

[features]
# printout the layout of circuits for demo and some unittests
print_layout = ["halo2_proofs/dev-graph"]

[dev-dependencies]
rand_chacha = "0.3.0"
plotters = "0.3"
bencher = "0.1"
subtle = "2"

[[bin]]
name = "integration-test"
path = "integration-tests/src/main.rs"

[profile.test]
opt-level = 3
debug-assertions = true<|MERGE_RESOLUTION|>--- conflicted
+++ resolved
@@ -6,13 +6,9 @@
 # See more keys and their definitions at https://doc.rust-lang.org/cargo/reference/manifest.html
 
 [dependencies]
-<<<<<<< HEAD
-hash-circuit = { package = "poseidon-circuit", git = "https://github.com/scroll-tech/poseidon-circuit.git", branch = "scroll-dev-0215"}
-=======
 ethers-core = "0.17.0"
 itertools = "0.10.5"
 hash-circuit = { package = "poseidon-circuit", git = "https://github.com/scroll-tech/poseidon-circuit.git", branch = "scroll-dev-0408", features=['short']}
->>>>>>> a7cc3c2b
 halo2_proofs = { git = "https://github.com/privacy-scaling-explorations/halo2.git", tag = "v2022_09_10" }
 rand = "0.8"
 lazy_static = "1.4.0"
@@ -26,11 +22,7 @@
 thiserror = "1.0"
 
 [patch."https://github.com/privacy-scaling-explorations/halo2.git"]
-<<<<<<< HEAD
-halo2_proofs = { git = "https://github.com/scroll-tech/halo2.git", branch = "scroll-dev-1220" }
-=======
 halo2_proofs = { git = "https://github.com/scroll-tech/halo2.git", branch = "scroll-dev-0220" }
->>>>>>> a7cc3c2b
 
 [features]
 # printout the layout of circuits for demo and some unittests
