--- conflicted
+++ resolved
@@ -1,5 +1,5 @@
 use crate::{
-    constraint_builder::{ConstraintBuilder, Query, SelectorColumn},
+    constraint_builder::{ConstraintBuilder, SelectorColumn},
     gadgets::{
         byte_bit::ByteBitGadget,
         byte_representation::ByteRepresentationConfig,
@@ -16,13 +16,8 @@
 };
 use halo2_proofs::{
     circuit::Layouter,
-<<<<<<< HEAD
-    halo2curves::bn256::Fr,
+    halo2curves::{bn256::Fr, ff::FromUniformBytes},
     plonk::{ConstraintSystem, Error, Expression, VirtualCells},
-=======
-    halo2curves::{bn256::Fr, ff::FromUniformBytes},
-    plonk::{Challenge, ConstraintSystem, Error, Expression, VirtualCells},
->>>>>>> 32ab964f
 };
 use itertools::Itertools;
 use std::time::Instant;
@@ -71,6 +66,7 @@
         // exist in an mpt with root = 0 (i.e. the mpt is empty).
         let is_final_row = SelectorColumn(cs.fixed_column());
         let padding_row_expressions = [
+            1.into(),
             0.into(),
             0.into(),
             0.into(),
@@ -121,7 +117,7 @@
         let mpt_updates_assign_dur = Instant::now();
         let use_par = std::env::var("PARALLEL_SYN").map_or(true, |s| s == *"true");
         if use_par {
-            let n_assigned_rows = self.mpt_update.assign_par(layouter, proofs, randomness);
+            let n_assigned_rows = self.mpt_update.assign_par(layouter, proofs);
 
             layouter.assign_region(
                 || "mpt update padding rows",
@@ -143,7 +139,7 @@
             layouter.assign_region(
                 || "mpt update",
                 |mut region| {
-                    let n_assigned_rows = self.mpt_update.assign(&mut region, proofs, randomness);
+                    let n_assigned_rows = self.mpt_update.assign(&mut region, proofs);
 
                     assert!(
                         2 + n_assigned_rows <= n_rows,
@@ -196,7 +192,7 @@
             let canon_repr_time = {
                 let dur = Instant::now();
                 self.canonical_representation
-                    .assign_par(layouter, randomness, &keys, n_rows);
+                    .assign_par(layouter, &keys, n_rows);
                 dur.elapsed()
             };
             log::debug!("canonical_repr assignment took {:?}", canon_repr_time);
@@ -212,25 +208,10 @@
                 let keys_assign_dur = Instant::now();
                 if !use_par {
                     self.canonical_representation
-                        .assign(&mut region, randomness, &keys, n_rows);
+                        .assign(&mut region, &keys, n_rows);
                     self.key_bit.assign(&mut region, &key_bit_lookups(proofs));
                 }
 
-<<<<<<< HEAD
-                self.canonical_representation
-                    .assign(&mut region, &keys, n_rows);
-                self.key_bit.assign(&mut region, &key_bit_lookups(proofs));
-                self.byte_bit.assign(&mut region);
-                self.byte_representation
-                    .assign(&mut region, &u32s, &u64s, &u128s, &frs);
-
-                let n_assigned_rows = self.mpt_update.assign(&mut region, proofs);
-
-                assert!(
-                    2 + n_assigned_rows <= n_rows,
-                    "mpt circuit requires {n_assigned_rows} rows for mpt updates + 1 initial \
-                    all-zero row + at least 1 final padding row. Only {n_rows} rows available."
-=======
                 let byte_bit_time = {
                     let dur = Instant::now();
                     self.byte_bit.assign(&mut region);
@@ -238,14 +219,8 @@
                 };
                 let byte_repr_time = {
                     let dur = Instant::now();
-                    self.byte_representation.assign(
-                        &mut region,
-                        &u32s,
-                        &u64s,
-                        &u128s,
-                        &frs,
-                        randomness,
-                    );
+                    self.byte_representation
+                        .assign(&mut region, &u32s, &u64s, &u128s, &frs);
                     dur.elapsed()
                 };
                 let keys_assign_time = keys_assign_dur.elapsed();
@@ -257,7 +232,6 @@
                 log::debug!(
                     "byte_repr: {}",
                     byte_repr_time.as_micros() as f64 / keys_assign_time.as_micros() as f64
->>>>>>> 32ab964f
                 );
 
                 self.is_final_row.enable(&mut region, n_rows - 1);
@@ -267,21 +241,11 @@
         )
     }
 
-<<<<<<< HEAD
-    pub fn lookup_exprs<F: FieldExt>(&self, meta: &mut VirtualCells<'_, F>) -> [Expression<F>; 13] {
-        self.mpt_update.lookup().map(|q| q.run(meta))
-=======
     pub fn lookup_exprs<F: FromUniformBytes<64> + Ord>(
         &self,
         meta: &mut VirtualCells<'_, F>,
-    ) -> [Expression<F>; 8] {
-        std::iter::once(Query::from(self.selector.current()))
-            .chain(self.mpt_update.lookup())
-            .map(|q| q.run(meta))
-            .collect::<Vec<_>>()
-            .try_into()
-            .unwrap()
->>>>>>> 32ab964f
+    ) -> [Expression<F>; 13] {
+        self.mpt_update.lookup().map(|q| q.run(meta))
     }
 
     /// The number of minimum number of rows required for the mpt circuit.
