use crate::{constraint_builder::Query, serde::HexBytes, types::HashDomain};
use ethers_core::types::{Address, U256};
use halo2_proofs::{
<<<<<<< HEAD
    arithmetic::Field,
    halo2curves::{bn256::Fr, ff::FromUniformBytes, group::ff::PrimeField},
=======
    arithmetic::{Field, FieldExt},
    halo2curves::bn256::Fr,
>>>>>>> 0c5756f7
};
use hash_circuit::hash::Hashable;
use num_bigint::BigUint;

pub(crate) fn fr(x: HexBytes<32>) -> Fr {
    Fr::from_bytes(&x.0).unwrap()
}

pub fn domain_hash(x: Fr, y: Fr, domain: HashDomain) -> Fr {
    Hashable::hash_with_domain([x, y], Fr::from(domain))
}

pub(crate) trait Bit {
    fn bit(&self, i: usize) -> bool;
}

impl Bit for Fr {
    fn bit(&self, i: usize) -> bool {
        let mut bytes = self.to_bytes();
        bytes.reverse();
        bytes
            .get(31 - i / 8)
            .map_or_else(|| false, |&byte| byte & (1 << (i % 8)) != 0)
    }
}

pub(crate) fn u256_from_hex(x: HexBytes<32>) -> U256 {
    U256::from_big_endian(&x.0)
}

pub(crate) fn split_word(x: U256) -> (Fr, Fr) {
    let mut bytes = [0; 32];
    x.to_big_endian(&mut bytes);
    let high_bytes: [u8; 16] = bytes[..16].try_into().unwrap();
    let low_bytes: [u8; 16] = bytes[16..].try_into().unwrap();

    let high = Fr::from_u128(u128::from_be_bytes(high_bytes));
    let low = Fr::from_u128(u128::from_be_bytes(low_bytes));
    (high, low)

    // TODO: what's wrong with this?
    // let [limb_0, limb_1, limb_2, limb_3] = key.0;
    // let key_high = Fr::from_u128(u128::from(limb_2) + u128::from(limb_3) << 64);
    // let key_low = Fr::from_u128(u128::from(limb_0) + u128::from(limb_1) << 64);
    // hash(key_high, key_low)
}

pub(crate) fn u256_hi_lo(x: &U256) -> (u128, u128) {
    let u64_digits = x.0;
    (
        (u128::from(u64_digits[3]) << 64) + u128::from(u64_digits[2]),
        (u128::from(u64_digits[1]) << 64) + u128::from(u64_digits[0]),
    )
}
pub(crate) fn fr_from_biguint(b: &BigUint) -> Fr {
    b.to_u64_digits()
        .iter()
        .rev() // to_u64_digits has least significant digit first
        .fold(Fr::zero(), |a, b| {
            a * Fr::from(1 << 32).square() + Fr::from(*b)
        })
}

pub fn rlc(be_bytes: &[u8], randomness: Fr) -> Fr {
    let x = be_bytes.iter().fold(Fr::zero(), |acc, byte| {
        randomness * acc + Fr::from(u64::from(*byte))
    });
    x
}

pub fn u256_from_biguint(x: &BigUint) -> U256 {
    U256::from_big_endian(&x.to_bytes_be())
}

pub fn u256_to_big_endian(x: &U256) -> Vec<u8> {
    let mut bytes = [0; 32];
    x.to_big_endian(&mut bytes);
    bytes.to_vec()
}

pub fn storage_key_hash(key: U256) -> Fr {
    let (high, low) = split_word(key);
    domain_hash(high, low, HashDomain::Pair)
}

pub fn account_key(address: Address) -> Fr {
    let high_bytes: [u8; 16] = address.0[..16].try_into().unwrap();
    let low_bytes: [u8; 4] = address.0[16..].try_into().unwrap();

    let address_high = Fr::from_u128(u128::from_be_bytes(high_bytes));
    let address_low = Fr::from_u128(u128::from(u32::from_be_bytes(low_bytes)) << 96);
    domain_hash(address_high, address_low, HashDomain::Pair)
}

// Sanity check that before and after branch types match the direction
pub fn check_domain_consistency(before: HashDomain, after: HashDomain, direction: bool) {
    if direction {
        assert!(
            before == HashDomain::Branch0 && after == HashDomain::Branch1
                || before == HashDomain::Branch2 && after == HashDomain::Branch3
        );
    } else {
        assert!(
            before == HashDomain::Branch0 && after == HashDomain::Branch2
                || before == HashDomain::Branch1 && after == HashDomain::Branch3
        );
    }
}

pub fn lagrange_polynomial<F: FromUniformBytes<64> + Ord>(
    argument: Query<F>,
    points: &[(Fr, Query<F>)],
) -> Query<F> {
    let x_coordinates = points.iter().map(|p| p.0);
    let mut basis_polynomials = vec![];
    for (i, xi) in x_coordinates.clone().enumerate() {
        let (numerator, denominator) = x_coordinates
            .clone()
            .enumerate()
            .filter_map(|(j, xj)| {
                if i != j {
                    assert_ne!(xi, xj, "cannot interpolate through duplicate x coordinates");
                    Some((argument.clone() - xj, xi - xj))
                } else {
                    None
                }
            })
            .reduce(|(p1, f1), (p2, f2)| (p1 * p2, f1 * f2))
            .expect("points.len() < 2");
        basis_polynomials.push(numerator * denominator.invert().unwrap());
    }

    let y_coordinates = points.iter().map(|p| p.1.clone());
    basis_polynomials
        .into_iter()
        .zip(y_coordinates)
        .map(|(basis_polynomial, y)| basis_polynomial * y)
        .reduce(|a, b| a + b)
        .expect("points.len() > 0")
}

#[cfg(test)]
mod test {
    use super::*;

    #[test]
    fn test_u256_hi_lo() {
        assert_eq!(u256_hi_lo(&U256::one()), (0, 1));
    }
}<|MERGE_RESOLUTION|>--- conflicted
+++ resolved
@@ -1,13 +1,8 @@
 use crate::{constraint_builder::Query, serde::HexBytes, types::HashDomain};
 use ethers_core::types::{Address, U256};
 use halo2_proofs::{
-<<<<<<< HEAD
     arithmetic::Field,
     halo2curves::{bn256::Fr, ff::FromUniformBytes, group::ff::PrimeField},
-=======
-    arithmetic::{Field, FieldExt},
-    halo2curves::bn256::Fr,
->>>>>>> 0c5756f7
 };
 use hash_circuit::hash::Hashable;
 use num_bigint::BigUint;
