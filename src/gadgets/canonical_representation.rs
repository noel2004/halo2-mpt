use super::super::constraint_builder::{
    AdviceColumn, BinaryColumn, ConstraintBuilder, FixedColumn, Query, SelectorColumn,
};
<<<<<<< HEAD
use super::{byte_bit::RangeCheck256Lookup, is_zero::IsZeroGadget};
use ethers_core::types::U256;
use halo2_proofs::{
    arithmetic::{Field, FieldExt},
    circuit::Region,
=======
use super::{byte_bit::RangeCheck256Lookup, is_zero::IsZeroGadget, rlc_randomness::RlcRandomness};
use ethers_core::k256::elliptic_curve::PrimeField;
use ethers_core::types::U256;
use halo2_proofs::{
    arithmetic::Field,
    circuit::{Region, Value},
>>>>>>> 32ab964f
    halo2curves::bn256::Fr,
    plonk::ConstraintSystem,
};
use halo2_proofs::{circuit::Layouter, halo2curves::ff::FromUniformBytes, plonk::Error};
use itertools::Itertools;
use num_traits::Zero;

pub trait CanonicalRepresentationLookup {
    fn lookup<F: FromUniformBytes<64> + Ord>(&self) -> [Query<F>; 3];
}

<<<<<<< HEAD
// Lookup to prove that for (hi: u128, lo: u128, x: Fr) hi << 128 + lo = x and no smaller hi exists.
pub trait FrHiLoLookup {
    fn lookup<F: FieldExt>(&self) -> [Query<F>; 3];
=======
// Lookup to prove that Rlc(x: Fr) = y
pub trait FrRlcLookup {
    fn lookup<F: FromUniformBytes<64> + Ord>(&self) -> [Query<F>; 2];
>>>>>>> 32ab964f
}

#[derive(Clone)]
pub struct CanonicalRepresentationConfig {
    // Lookup columns
    value: AdviceColumn, // We're proving value.to_le_bytes()[i] = byte in this gadget
    index: FixedColumn,  // (0..32).repeat()
    byte: AdviceColumn,  // we need to prove that bytes form the canonical representation of value.

    // Witness columns
    index_is_zero: SelectorColumn, // (0..32).repeat().map(|i| i == 0)
    index_is_31: SelectorColumn,   // (0..32).repeat().map(|i| i == 31)
    modulus_byte: FixedColumn,     // (0..32).repeat().map(|i| Fr::MODULUS.to_be_bytes()[i])
    difference: AdviceColumn,      // modulus_byte - byte
    difference_is_zero: IsZeroGadget,
    differences_are_zero_so_far: BinaryColumn, // difference[0] ... difference[index - 1] are all 0.
}

impl CanonicalRepresentationConfig {
    pub fn configure(
        cs: &mut ConstraintSystem<Fr>,
        cb: &mut ConstraintBuilder<Fr>,
        range_check: &impl RangeCheck256Lookup,
    ) -> Self {
        let ([index_is_zero, index_is_31], [index, modulus_byte], [value, byte, difference]) =
            cb.build_columns(cs);

        let [differences_are_zero_so_far] = cb.binary_columns(cs);
        let difference_is_zero = IsZeroGadget::configure(cs, cb, difference);

        cb.assert_equal(
            "difference = modulus_byte - byte",
            difference.current(),
            modulus_byte.current() - byte.current(),
        );
        // TODO: just add an accumlator column?
        cb.condition(index_is_zero.current(), |cb| {
            cb.assert_equal(
                "every group of 32 bytes represent value",
                value.current(),
                (0..32)
                    .map(|i| byte.rotation(i))
                    .fold(Query::zero(), |acc, x| acc * 256 + x),
            );
            cb.assert(
                "differences_are_zero_so_far = 1 when index = 0",
                differences_are_zero_so_far.current(),
            );
        });
        cb.condition(!index_is_zero.current(), |cb| {
            cb.assert_equal(
                "value can only change when index = 0",
                value.current(),
                value.previous(),
            );
            cb.assert_equal(
                "differences_are_zero_so_far = difference == 0 && differences_are_zero_so_far.previous() when index != 0",
                Query::from(differences_are_zero_so_far.current()),
                Query::from(differences_are_zero_so_far
                    .previous()
                    .and(difference_is_zero.previous())),
            );
        });

        cb.add_lookup("0 <= byte < 256", [byte.current()], range_check.lookup());

        let is_first_nonzero_difference = differences_are_zero_so_far
            .current()
            .and(!difference_is_zero.current());
        cb.condition(is_first_nonzero_difference, |cb| {
            cb.add_lookup(
                "0 <= first nonzero difference < 256",
                // We know that the first nonzero difference is actually non-zero, but we don't have a [1..255] range check.
                [difference.current()],
                range_check.lookup(),
            );
        });
        cb.condition(index_is_zero.rotation(-31), |cb| {
            cb.assert(
                "there is at least 1 nonzero difference",
                !(differences_are_zero_so_far
                    .current()
                    .and(difference_is_zero.current())),
            )
        });

        Self {
            value,
            index,
            byte,
            index_is_zero,
            index_is_31,
            modulus_byte,
            difference,
            difference_is_zero,
            differences_are_zero_so_far,
        }
    }

    pub fn assign(&self, region: &mut Region<'_, Fr>, values: &[Fr], n_rows: usize) {
        let modulus = U256::from_str_radix(Fr::MODULUS, 16).unwrap();
        let mut modulus_bytes = [0u8; 32];
        modulus.to_big_endian(&mut modulus_bytes);

        let mut offset = 1;
        for value in values.iter() {
            let mut bytes = value.to_bytes();
            bytes.reverse();
            let mut differences_are_zero_so_far = true;
            for (index, (byte, modulus_byte)) in bytes.iter().zip_eq(&modulus_bytes).enumerate() {
                self.byte.assign(region, offset, u64::from(*byte));
                self.modulus_byte
                    .assign(region, offset, u64::from(*modulus_byte));

                self.index
                    .assign(region, offset, u64::try_from(index).unwrap());
                if index.is_zero() {
                    self.index_is_zero.enable(region, offset);
                } else if index == 31 {
                    self.index_is_31.enable(region, offset);
                }

                let difference = Fr::from(u64::from(*modulus_byte)) - Fr::from(u64::from(*byte));
                self.difference.assign(region, offset, difference);
                self.difference_is_zero.assign(region, offset, difference);

                self.differences_are_zero_so_far.assign(
                    region,
                    offset,
                    differences_are_zero_so_far,
                );
                differences_are_zero_so_far &= difference.is_zero_vartime();

                self.value.assign(region, offset, *value);

                offset += 1
            }
        }

        let expected_offset = Self::n_rows_required(values);
        debug_assert!(
            offset == expected_offset,
            "assign used {offset} rows but {expected_offset} rows expected from `n_rows_required`",
        );

        let n_padding_values = n_rows / 32 - values.len();
        for _ in 0..n_padding_values {
            for (index, modulus_byte) in modulus_bytes.iter().enumerate() {
                self.modulus_byte
                    .assign(region, offset, u64::from(*modulus_byte));

                self.index
                    .assign(region, offset, u64::try_from(index).unwrap());
                if index.is_zero() {
                    self.index_is_zero.enable(region, offset);
                } else if index == 31 {
                    self.index_is_31.enable(region, offset);
                }

                let difference = Fr::from(u64::from(*modulus_byte));
                self.difference.assign(region, offset, difference);
                self.difference_is_zero.assign(region, offset, difference);

                self.differences_are_zero_so_far
                    .assign(region, offset, index == 0);

                offset += 1
            }
        }
    }

    pub fn assign_par(
        &self,
        layouter: &mut impl Layouter<Fr>,
        randomness: Value<Fr>,
        values: &[Fr],
        n_rows: usize,
    ) {
        let modulus = U256::from_str_radix(Fr::MODULUS, 16).unwrap();
        let mut modulus_bytes = [0u8; 32];
        modulus.to_big_endian(&mut modulus_bytes);

        let num_threads = std::thread::available_parallelism().unwrap().get();
        let num_values = n_rows / 32;
        let zero = Fr::zero();
        log::debug!("num_real_values: {}", values.len());
        let values = values
            .iter()
            .chain(std::iter::repeat(&zero))
            .take(num_values)
            .collect_vec();
        let chunk_size = (num_values + num_threads - 1) / num_threads;
        let mut is_first_passes = vec![true; num_threads];
        let assignments = values
            .chunks(chunk_size)
            .zip(is_first_passes.iter_mut())
            .enumerate()
            .map(|(i, (values, is_first_pass))| {
                move |mut region: Region<'_, Fr>| -> Result<(), Error> {
                    let region = &mut region;
                    if *is_first_pass {
                        *is_first_pass = false;
                        let last_off = if i == 0 {
                            values.len() * 32
                        } else {
                            values.len() * 32 - 1
                        };
                        self.value.assign(region, last_off, Fr::zero());
                        return Ok(());
                    }
                    let mut offset = if i == 0 { 1 } else { 0 };
                    for value in values.iter() {
                        let mut bytes = value.to_bytes();
                        bytes.reverse();
                        let mut differences_are_zero_so_far = true;
                        let mut rlc = Value::known(Fr::zero());
                        for (index, (byte, modulus_byte)) in
                            bytes.iter().zip_eq(&modulus_bytes).enumerate()
                        {
                            self.byte.assign(region, offset, u64::from(*byte));
                            self.modulus_byte
                                .assign(region, offset, u64::from(*modulus_byte));

                            self.index
                                .assign(region, offset, u64::try_from(index).unwrap());
                            if index.is_zero() {
                                self.index_is_zero.enable(region, offset);
                            } else if index == 31 {
                                self.index_is_31.enable(region, offset);
                            }

                            let difference =
                                Fr::from(u64::from(*modulus_byte)) - Fr::from(u64::from(*byte));
                            self.difference.assign(region, offset, difference);
                            self.difference_is_zero.assign(region, offset, difference);

                            self.differences_are_zero_so_far.assign(
                                region,
                                offset,
                                differences_are_zero_so_far,
                            );
                            differences_are_zero_so_far &= difference.is_zero_vartime();

                            self.value.assign(region, offset, **value);

                            rlc = rlc * randomness + Value::known(Fr::from(u64::from(*byte)));
                            self.rlc.assign(region, offset, rlc);

                            offset += 1
                        }
                    }

                    Ok(())
                }
            })
            .collect_vec();

        layouter
            .assign_regions(|| "canonical_repr", assignments)
            .unwrap();
    }

    pub fn n_rows_required(values: &[Fr]) -> usize {
        // +1 because assigment starts on offset = 1 instead of offset = 0.
        values.len() * 32 + 1
    }
}

impl CanonicalRepresentationLookup for CanonicalRepresentationConfig {
    fn lookup<F: FromUniformBytes<64> + Ord>(&self) -> [Query<F>; 3] {
        [
            self.value.current(),
            self.index.current(),
            self.byte.current(),
        ]
    }
}

<<<<<<< HEAD
impl FrHiLoLookup for CanonicalRepresentationConfig {
    fn lookup<F: FieldExt>(&self) -> [Query<F>; 3] {
        let value_hi = (0..16)
            .map(|i| self.byte.rotation(i))
            .fold(Query::zero(), |acc, x| acc * 256 + x)
            * self.index_is_zero.current();
        let value_lo = self.value.current() * self.index_is_zero.current()
            - value_hi.clone() * Query::from(1 << 32).square().square();
=======
impl FrRlcLookup for CanonicalRepresentationConfig {
    fn lookup<F: FromUniformBytes<64> + Ord>(&self) -> [Query<F>; 2] {
>>>>>>> 32ab964f
        [
            self.value.current() * self.index_is_zero.current(),
            value_hi,
            value_lo,
        ]
    }
}

#[cfg(test)]
mod test {
    use super::{super::byte_bit::ByteBitGadget, *};
    use halo2_proofs::{
        circuit::{Layouter, SimpleFloorPlanner},
        dev::MockProver,
        plonk::{Circuit, Error},
    };

    #[derive(Clone, Default, Debug)]
    struct TestCircuit {
        values: Vec<Fr>,
    }

    impl Circuit<Fr> for TestCircuit {
        type Config = (SelectorColumn, ByteBitGadget, CanonicalRepresentationConfig);
        type FloorPlanner = SimpleFloorPlanner;

        fn without_witnesses(&self) -> Self {
            Self::default()
        }

        fn configure(cs: &mut ConstraintSystem<Fr>) -> Self::Config {
            let selector = SelectorColumn(cs.fixed_column());
            let mut cb = ConstraintBuilder::new(selector);

            let byte_bit = ByteBitGadget::configure(cs, &mut cb);
            let canonical_representation =
                CanonicalRepresentationConfig::configure(cs, &mut cb, &byte_bit);
            cb.build(cs);
            (selector, byte_bit, canonical_representation)
        }

        fn synthesize(
            &self,
            config: Self::Config,
            mut layouter: impl Layouter<Fr>,
        ) -> Result<(), Error> {
            let (selector, byte_bit, canonical_representation) = config;
            layouter.assign_region(
                || "",
                |mut region| {
                    for offset in 1..(1 + 8 * 256) {
                        selector.enable(&mut region, offset);
                    }
                    byte_bit.assign(&mut region);
                    canonical_representation.assign(&mut region, &self.values, 256);
                    Ok(())
                },
            )
        }
    }

    #[test]
    fn test_canonical_representation() {
        let circuit = TestCircuit {
            values: vec![Fr::zero(), Fr::one(), Fr::from(256), Fr::zero() - Fr::one()],
        };
        let prover = MockProver::<Fr>::run(14, &circuit, vec![]).unwrap();
        assert_eq!(prover.verify(), Ok(()));
    }

    #[test]
    fn test_byte_ordering() {
        let value = Fr::from(258);
        let mut bytes = value.to_bytes();
        bytes.reverse();

        let mut expected = [0; 32];
        expected[30] = 1;
        expected[31] = 2;
        assert_eq!(bytes, expected);
    }
}<|MERGE_RESOLUTION|>--- conflicted
+++ resolved
@@ -1,22 +1,11 @@
 use super::super::constraint_builder::{
     AdviceColumn, BinaryColumn, ConstraintBuilder, FixedColumn, Query, SelectorColumn,
 };
-<<<<<<< HEAD
 use super::{byte_bit::RangeCheck256Lookup, is_zero::IsZeroGadget};
-use ethers_core::types::U256;
-use halo2_proofs::{
-    arithmetic::{Field, FieldExt},
-    circuit::Region,
-=======
-use super::{byte_bit::RangeCheck256Lookup, is_zero::IsZeroGadget, rlc_randomness::RlcRandomness};
 use ethers_core::k256::elliptic_curve::PrimeField;
 use ethers_core::types::U256;
 use halo2_proofs::{
-    arithmetic::Field,
-    circuit::{Region, Value},
->>>>>>> 32ab964f
-    halo2curves::bn256::Fr,
-    plonk::ConstraintSystem,
+    arithmetic::Field, circuit::Region, halo2curves::bn256::Fr, plonk::ConstraintSystem,
 };
 use halo2_proofs::{circuit::Layouter, halo2curves::ff::FromUniformBytes, plonk::Error};
 use itertools::Itertools;
@@ -26,15 +15,9 @@
     fn lookup<F: FromUniformBytes<64> + Ord>(&self) -> [Query<F>; 3];
 }
 
-<<<<<<< HEAD
 // Lookup to prove that for (hi: u128, lo: u128, x: Fr) hi << 128 + lo = x and no smaller hi exists.
 pub trait FrHiLoLookup {
-    fn lookup<F: FieldExt>(&self) -> [Query<F>; 3];
-=======
-// Lookup to prove that Rlc(x: Fr) = y
-pub trait FrRlcLookup {
-    fn lookup<F: FromUniformBytes<64> + Ord>(&self) -> [Query<F>; 2];
->>>>>>> 32ab964f
+    fn lookup<F: FromUniformBytes<64> + Ord>(&self) -> [Query<F>; 3];
 }
 
 #[derive(Clone)]
@@ -206,13 +189,7 @@
         }
     }
 
-    pub fn assign_par(
-        &self,
-        layouter: &mut impl Layouter<Fr>,
-        randomness: Value<Fr>,
-        values: &[Fr],
-        n_rows: usize,
-    ) {
+    pub fn assign_par(&self, layouter: &mut impl Layouter<Fr>, values: &[Fr], n_rows: usize) {
         let modulus = U256::from_str_radix(Fr::MODULUS, 16).unwrap();
         let mut modulus_bytes = [0u8; 32];
         modulus.to_big_endian(&mut modulus_bytes);
@@ -250,7 +227,6 @@
                         let mut bytes = value.to_bytes();
                         bytes.reverse();
                         let mut differences_are_zero_so_far = true;
-                        let mut rlc = Value::known(Fr::zero());
                         for (index, (byte, modulus_byte)) in
                             bytes.iter().zip_eq(&modulus_bytes).enumerate()
                         {
@@ -280,9 +256,6 @@
 
                             self.value.assign(region, offset, **value);
 
-                            rlc = rlc * randomness + Value::known(Fr::from(u64::from(*byte)));
-                            self.rlc.assign(region, offset, rlc);
-
                             offset += 1
                         }
                     }
@@ -313,19 +286,14 @@
     }
 }
 
-<<<<<<< HEAD
 impl FrHiLoLookup for CanonicalRepresentationConfig {
-    fn lookup<F: FieldExt>(&self) -> [Query<F>; 3] {
+    fn lookup<F: FromUniformBytes<64> + Ord>(&self) -> [Query<F>; 3] {
         let value_hi = (0..16)
             .map(|i| self.byte.rotation(i))
             .fold(Query::zero(), |acc, x| acc * 256 + x)
             * self.index_is_zero.current();
         let value_lo = self.value.current() * self.index_is_zero.current()
             - value_hi.clone() * Query::from(1 << 32).square().square();
-=======
-impl FrRlcLookup for CanonicalRepresentationConfig {
-    fn lookup<F: FromUniformBytes<64> + Ord>(&self) -> [Query<F>; 2] {
->>>>>>> 32ab964f
         [
             self.value.current() * self.index_is_zero.current(),
             value_hi,
