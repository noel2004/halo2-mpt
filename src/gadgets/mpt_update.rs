mod path;
mod segment;
pub use path::PathType;
use segment::SegmentType;

use super::{
    byte_representation::{BytesLookup, RlcLookup},
    is_equal::IsEqualGadget,
    is_zero::IsZeroGadget,
    key_bit::KeyBitLookup,
    one_hot::OneHot,
    poseidon::PoseidonLookup,
    RANDOMNESS,
};
use crate::{
<<<<<<< HEAD
    challenges::Challenges,
    constraint_builder::{AdviceColumn, ConstraintBuilder, Query, SelectorColumn},
    serde::SMTTrace,
    types::Proof,
=======
    constraint_builder::{AdviceColumn, ConstraintBuilder, Query},
    types::{
        account_key, hash,
        storage::{StorageEntry, StorageProof},
        trie::TrieRows,
        ClaimKind, Proof,
    },
    util::{rlc, storage_key_hash, u256_hi_lo, u256_to_big_endian}, // rlc is clobbered by rlc in configure....
>>>>>>> 03d8dfd4
    MPTProofType,
};
use ethers_core::{
    k256::elliptic_curve::PrimeField,
    types::{Address, U256},
};
use halo2_proofs::{
<<<<<<< HEAD
    arithmetic::FieldExt,
    circuit::{Region, Value},
    halo2curves::bn256::Fr,
    plonk::{ConstraintSystem, Expression},
=======
    arithmetic::{Field, FieldExt},
    circuit::Region,
    halo2curves::bn256::Fr,
    plonk::ConstraintSystem,
>>>>>>> 03d8dfd4
};
use itertools::izip;
use lazy_static::lazy_static;
use strum::IntoEnumIterator;

// TODO: we also need to check that the account hasn
// is hash(0, 0)
// Speaking strictly, this is not needed, since non-empty accounts cannot become empty.
// We DO need something similar for the storage trie though.
lazy_static! {
    static ref ZERO_ACCOUNT_HASH: Fr = Fr::zero();
}

pub trait MptUpdateLookup<F: FieldExt> {
    fn lookup(&self) -> [Query<F>; 7];
}

// if there's a leaf witness
//  - on the old side, you end at Common (should this be extension then? it shou), AccountLeaf0.
//      - the general rule for Extension should be that the sibling hashes need not be the same?
//  - on the new side, there are 1 or more ExtensionNew, AccountTrie's followed by Extension, AccountLeaf0
// this will be combined like so:
// (Common, AccountTrie)
// ...
// (Common, AccountTrie)
// (Extension, AccountTrie)
// ...
// (Extension, AccountTrie)
// (Extension, AccountLeaf0) // this may be a bit tricky? because on the new side you need to show the key hash is correct for the target address
//                           // you also need to show on the old side that the key hash does not match the target address.
// (Extension, AccountLeaf1)
// ...
// if there's an emptynode witness:
//  - on the old side, it is just (0, sibling).
//  - on the new side, you need to replace 0 with the hash of the new account.
//  - this means you go from Common, AccountTrie -> Extension, AccountLeaf0

#[derive(Clone)]
struct MptUpdateConfig<F: FieldExt> {
    // Lookup columns
    old_hash: AdviceColumn,
    new_hash: AdviceColumn,
    old_value: AdviceColumn, // nonce and codesize are not rlc'ed the others are.
    new_value: AdviceColumn, //
    proof_type: OneHot<MPTProofType>,
    address: AdviceColumn,
    storage_key_rlc: AdviceColumn,

    segment_type: OneHot<SegmentType>,
    path_type: OneHot<PathType>,
    depth: AdviceColumn,

    key: AdviceColumn,

    // These three columns are used to verify a type 1 non-existence proof.
    other_key: AdviceColumn,
    other_key_hash: AdviceColumn,
    other_leaf_data_hash: AdviceColumn,

    // These two are used to verify a type 2 non-existence proof.
    old_hash_is_zero: IsZeroGadget,
    new_hash_is_zero: IsZeroGadget,

    // // These two are needed to prove that a zero account is not in from the MPT.
    // old_hash_is_zero_account_hash: IsEqualGadget<F>,
    // new_hash_is_zero_account_hash: IsEqualGadget<F>,
    key_equals_other_key: IsEqualGadget<F>,
    direction: AdviceColumn, // this actually must be binary because of a KeyBitLookup

    sibling: AdviceColumn,

    // use this for upper/lower half lookups.
    upper_128_bits: AdviceColumn, // most significant 128 bits of address or storage key

                                  // not_equal_witness, // inverse used to prove to expressions are not equal.

                                  // TODO
                                  // nonfirst_rows: SelectorColumn, // Enabled on all rows except the last one.
}

impl<F: FieldExt> MptUpdateLookup<F> for MptUpdateConfig<F> {
    fn lookup(&self) -> [Query<F>; 7] {
        let is_start = || self.segment_type.current_matches(&[SegmentType::Start]);
        let old_root = self.old_hash.current() * is_start();
        let new_root = self.new_hash.current() * is_start();
        let proof_type = self.proof_type.current();
        let old_value = self.old_value.current() * is_start();
        let new_value = self.new_value.current() * is_start();
        let address = self.address.current() * is_start();
        let storage_key_rlc = self.storage_key_rlc.current() * is_start();

        [
            proof_type,
            old_root,
            new_root,
            old_value,
            new_value,
            address,
            storage_key_rlc,
        ]
    }
}

impl<F: FieldExt> MptUpdateConfig<F> {
    fn configure(
        cs: &mut ConstraintSystem<F>,
        cb: &mut ConstraintBuilder<F>,
        challenges: &Challenges<Expression<F>>,
        poseidon: &impl PoseidonLookup,
        key_bit: &impl KeyBitLookup,
        rlc: &impl RlcLookup,
        bytes: &impl BytesLookup,
    ) -> Self {
        let ([], [], [old_hash, new_hash]) = cb.build_columns(cs);

        let proof_type = OneHot::configure(cs, cb);
        let [address, storage_key_rlc] = cb.advice_columns(cs);
        let [old_value, new_value] = cb.advice_columns(cs);
        let [depth, key, direction, sibling, upper_128_bits] = cb.advice_columns(cs);

        let [other_key, other_key_hash, other_leaf_data_hash, other_leaf_hash] =
            cb.advice_columns(cs);

        let segment_type = OneHot::configure(cs, cb);
        let path_type = OneHot::configure(cs, cb);

        let is_trie =
            segment_type.current_matches(&[SegmentType::AccountTrie, SegmentType::StorageTrie]);

        cb.condition(is_trie.clone(), |cb| {
            cb.add_lookup(
                "direction is correct for key and depth",
                [key.current(), depth.current() - 1, direction.current()],
                key_bit.lookup(),
            );
            cb.assert_equal(
                "depth increases by 1 in trie segments",
                depth.current(),
                depth.previous() + 1,
            );

            cb.condition(path_type.current_matches(&[PathType::Common]), |cb| {
                cb.add_lookup(
                    "direction is correct for other_key and depth",
                    [
                        other_key.current(),
                        depth.current() - 1,
                        direction.current(),
                    ],
                    key_bit.lookup(),
                );
            });
        });
        cb.condition(!is_trie, |cb| {
            cb.assert_zero("key is 0 in non-trie segments", key.current());
            cb.assert_zero("depth is 0 in non-trie segments", depth.current());
        });

        // TODO: enable this where needed!!
        // cb.add_lookup(
        //     "upper_128_bits is 16 bytes",
        //     [upper_128_bits.current(), Query::from(15)],
        //     bytes.lookup(),
        // );

        let old_hash_is_zero = IsZeroGadget::configure(cs, cb, old_hash);
        let new_hash_is_zero = IsZeroGadget::configure(cs, cb, new_hash);

        // let old_hash_is_zero_account_hash =
        //     IsEqualGadget::configure(cs, cb, old_hash.current(), Query::zero()); // problem is here because you need to construct a query over Fr.
        // let new_hash_is_zero_account_hash =
        //     IsEqualGadget::configure(cs, cb, new_hash.current(), Query::zero());

        let key_equals_other_key =
            IsEqualGadget::configure(cs, cb, key.current(), other_key.current());

        let config = Self {
            key,
            old_hash,
            new_hash,
            proof_type,
            old_value,
            new_value,
            address,
            storage_key_rlc,
            segment_type,
            path_type,
            other_key,
            other_leaf_data_hash,
            other_key_hash,
            depth,
            direction,
            sibling,
            upper_128_bits,
            key_equals_other_key,
            old_hash_is_zero,
            new_hash_is_zero,
            // old_hash_is_zero_account_hash,
            // new_hash_is_zero_account_hash,
        };

        // Transitions for state machines:
        // TODO: rethink this justification later.... maybe we can just do the forward transitions?
        // We constrain backwards transitions (instead of the forward ones) because the
        // backwards transitions can be enabled on every row except the first (instead
        // of every row except the last). This makes the setting the selectors more
        // consistent between the tests, where the number of active rows is small,
        // and in production, where the number is much larger.
        // for (sink, sources) in segment::backward_transitions().iter() {
        //     cb.condition(config.segment_type.current_matches(&[*sink]), |cb| {
        //         cb.assert(
        //             "backward transition for segment",
        //             config.segment_type.previous_matches(&sources),
        //         );
        //     });
        // }
        // for (sink, sources) in path::backward_transitions().iter() {
        //     cb.condition(config.path_type.current_matches(&[*sink]), |cb| {
        //         cb.assert(
        //             "backward transition for path",
        //             config.path_type.previous_matches(&sources),
        //         );
        //     });
        // }
        // Depth increases by one iff segment type is unchanged, else it is 0?

        for variant in PathType::iter() {
            let conditional_constraints = |cb: &mut ConstraintBuilder<F>| match variant {
                PathType::Start => {} // TODO
                PathType::Common => configure_common_path(cb, &config, poseidon),
                PathType::ExtensionOld => configure_extension_old(cb, &config, poseidon),
                PathType::ExtensionNew => configure_extension_new(cb, &config, poseidon),
            };
            cb.condition(
                config.path_type.current_matches(&[variant]),
                conditional_constraints,
            );
        }

        for variant in MPTProofType::iter() {
            let conditional_constraints = |cb: &mut ConstraintBuilder<F>| match variant {
                MPTProofType::NonceChanged => configure_nonce(cb, &config, bytes, poseidon),
                MPTProofType::BalanceChanged => configure_balance(cb, &config, poseidon, rlc),
                MPTProofType::CodeSizeExists => configure_code_size(cb, &config, bytes, poseidon),
                MPTProofType::PoseidonCodeHashExists => {
                    configure_poseidon_code_hash(cb, &config, poseidon)
                }
                MPTProofType::CodeHashExists => {
                    configure_keccak_code_hash(cb, &config, poseidon, bytes, rlc)
                }
                MPTProofType::StorageChanged => {
                    configure_storage(cb, &config, poseidon, bytes, rlc)
                }
                _ => cb.assert_unreachable("unimplemented!"),
            };
            cb.condition(
                config.proof_type.current_matches(&[variant]),
                conditional_constraints,
            );
        }

        config
    }

<<<<<<< HEAD
    fn assign(
        &self,
        region: &mut Region<'_, Fr>,
        updates: &[SMTTrace],
        challenges: &Challenges<Value<Fr>>,
    ) {
        let randomness = challenges.mpt_word();
=======
    fn assign(&self, region: &mut Region<'_, Fr>, proofs: &[Proof]) {
        let randomness = Fr::from(RANDOMNESS);
>>>>>>> 03d8dfd4

        let mut offset = 0;
        for proof in proofs {
            let proof_type = MPTProofType::from(proof.claim);
            let address = address_to_fr(proof.claim.address);
            let storage_key = rlc(&u256_to_big_endian(&proof.claim.storage_key()), randomness);
            let old_value = proof.claim.old_value_assignment(randomness);
            let new_value = proof.claim.new_value_assignment(randomness);

            for i in 0..proof.n_rows() {
                self.proof_type.assign(region, offset + i, proof_type);
                self.address.assign(region, offset + i, address);
                self.storage_key_rlc.assign(region, offset + i, storage_key);
                self.old_value.assign(region, offset + i, old_value);
                self.new_value.assign(region, offset + i, new_value);
            }

            let key = account_key(proof.claim.address);
            let (other_key, other_key_hash, other_leaf_data_hash) =
                // checking if type 1 or type 2
                if proof.old.key != key {
                    assert!(proof.new.key == key || proof.new.key == proof.old.key);
                    (proof.old.key, proof.old.key_hash, proof.old.leaf_data_hash.unwrap())
                } else if proof.new.key != key {
                    assert!(proof.old.key == key);
                    (proof.new.key, proof.new.key_hash, proof.new.leaf_data_hash.unwrap())
                } else {
                    // neither is a type 1 path
                    // handle type 0 and type 2 paths here:
                    (proof.old.key, proof.old.key_hash, proof.new.leaf_data_hash.unwrap_or_default())
                };

            let mut path_type = PathType::Start; // should get rid of this variant and just start from Common.

            // Assign start row
            self.segment_type.assign(region, offset, SegmentType::Start);
            self.path_type.assign(region, offset, path_type);
            self.old_hash.assign(region, offset, proof.claim.old_root);
            self.old_hash_is_zero
                .assign(region, offset, proof.claim.old_root);
            // self.old_hash_is_zero_account_hash.assign(
            //     region,
            //     offset,
            //     proof.claim.old_root,
            //     *ZERO_ACCOUNT_HASH,
            // );
            self.new_hash.assign(region, offset, proof.claim.new_root);
            self.new_hash_is_zero
                .assign(region, offset, proof.claim.new_root);
            // self.new_hash_is_zero_account_hash.assign(
            //     region,
            //     offset,
            //     proof.claim.new_root,
            //     *ZERO_ACCOUNT_HASH,
            // );
            self.key_equals_other_key
                .assign(region, offset, Fr::zero(), Fr::zero());

            offset += 1;

            let mut previous_old_hash = proof.claim.old_root;
            let mut previous_new_hash = proof.claim.new_root;
            for (
                depth,
                (direction, old_hash, new_hash, sibling, is_padding_open, is_padding_close),
            ) in proof.address_hash_traces.iter().rev().enumerate()
            {
                self.depth
                    .assign(region, offset, u64::try_from(depth + 1).unwrap());
                self.segment_type
                    .assign(region, offset, SegmentType::AccountTrie);
                path_type = match (*is_padding_open, *is_padding_close) {
                    (false, false) => PathType::Common,
                    (false, true) => {
                        assert_eq!(*new_hash, previous_new_hash);
                        PathType::ExtensionOld
                    }
                    (true, false) => {
                        assert_eq!(*old_hash, previous_old_hash);
                        PathType::ExtensionNew
                    }
                    (true, true) => unreachable!(),
                };
                self.path_type.assign(region, offset, path_type);

                self.sibling.assign(region, offset, *sibling);
                self.old_hash.assign(region, offset, *old_hash);
                self.old_hash_is_zero.assign(region, offset, *old_hash);
                // self.old_hash_is_zero_account_hash.assign(
                //     region,
                //     offset,
                //     *old_hash,
                //     *ZERO_ACCOUNT_HASH,
                // );
                self.new_hash.assign(region, offset, *new_hash);
                self.new_hash_is_zero.assign(region, offset, *new_hash);
                // self.new_hash_is_zero_account_hash.assign(
                //     region,
                //     offset,
                //     *new_hash,
                //     *ZERO_ACCOUNT_HASH,
                // );
                self.direction.assign(region, offset, *direction);

                let key = account_key(proof.claim.address);
                self.key.assign(region, offset, key);
                self.other_key.assign(region, offset, other_key);
                self.key_equals_other_key
                    .assign(region, offset, key, other_key);

                match path_type {
                    PathType::Start => {}
                    PathType::Common => {
                        if *direction {
                            assert_eq!(hash(*sibling, *old_hash), previous_old_hash);
                            assert_eq!(hash(*sibling, *new_hash), previous_new_hash);
                        } else {
                            assert_eq!(hash(*old_hash, *sibling), previous_old_hash);
                            assert_eq!(hash(*new_hash, *sibling), previous_new_hash);
                        }
                        previous_old_hash = *old_hash;
                        previous_new_hash = *new_hash;
                    }
                    PathType::ExtensionOld => {
                        assert_eq!(*new_hash, previous_new_hash);
                        if *direction {
                            assert_eq!(hash(*sibling, *old_hash), previous_old_hash);
                        } else {
                            assert_eq!(hash(*old_hash, *sibling), previous_old_hash);
                        }
                        previous_old_hash = *old_hash;
                    }
                    PathType::ExtensionNew => {
                        assert_eq!(*old_hash, previous_old_hash);
                        if *direction {
                            assert_eq!(hash(*sibling, *new_hash), previous_new_hash);
                        } else {
                            assert_eq!(hash(*new_hash, *sibling), previous_new_hash);
                        }
                        previous_new_hash = *new_hash;
                    }
                }
                offset += 1;
            }

            let segment_types = vec![
                SegmentType::AccountLeaf0,
                SegmentType::AccountLeaf1,
                SegmentType::AccountLeaf2,
                SegmentType::AccountLeaf3,
                SegmentType::AccountLeaf4,
            ];
            // Need to figure out the path type for the account leaf rows
            // this is either a leaf hash or 0 (hash of empty node).
            let (final_old_hash, final_new_hash) = match proof.address_hash_traces.first() {
                None => continue, // entire mpt is empty, so no leaf rows to assign.
                Some((_, final_old_hash, final_new_hash, _, _, _)) => {
                    (final_old_hash, final_new_hash)
                }
            };
            path_type = match path_type {
                PathType::Common => {
                    // need to check for type 2 non-existence proof
                    match (
                        final_old_hash.is_zero_vartime(),
                        final_new_hash.is_zero_vartime(),
                    ) {
                        (true, true) => {
                            continue;
                        } // type 2 account non-existence proof. we don't need to assign any leaf rows.
                        (true, false) => PathType::ExtensionNew,
                        (false, true) => PathType::ExtensionOld,
                        (false, false) => PathType::Common,
                    }
                }
                _ => path_type,
            };

            // TODO: this doesn't handle the case where both old and new accounts are empty.
            let directions = match proof_type {
                MPTProofType::NonceChanged | MPTProofType::CodeSizeExists => {
                    vec![true, false, false, false]
                }
                MPTProofType::BalanceChanged => vec![true, false, false, true],
                MPTProofType::PoseidonCodeHashExists => vec![true, true],
                MPTProofType::CodeHashExists => vec![true, false, true, true],
                MPTProofType::StorageChanged => vec![true, false, true, false],
                _ => unimplemented!(),
            };
            let next_offset = offset + directions.len();

            let old_hashes = proof
                .old_account_leaf_hashes()
                .unwrap_or_else(|| vec![*final_old_hash; 4]);
            let new_hashes = proof
                .new_account_leaf_hashes()
                .unwrap_or_else(|| vec![*final_new_hash; 4]);
            let siblings = proof.account_leaf_siblings();

            for (i, (segment_type, sibling, old_hash, new_hash, direction)) in
                izip!(segment_types, siblings, old_hashes, new_hashes, directions).enumerate()
            {
                self.segment_type.assign(region, offset + i, segment_type);
                self.path_type.assign(region, offset + i, path_type);
                self.sibling.assign(region, offset + i, sibling);
                self.old_hash.assign(region, offset + i, old_hash);
                self.old_hash_is_zero.assign(region, offset + i, old_hash);
                // self.old_hash_is_zero_account_hash.assign(
                //     region,
                //     offset + i,
                //     old_hash,
                //     *ZERO_ACCOUNT_HASH,
                // );

                self.new_hash.assign(region, offset + i, new_hash);
                self.new_hash_is_zero.assign(region, offset + i, new_hash);
                // self.new_hash_is_zero_account_hash.assign(
                //     region,
                //     offset + i,
                //     new_hash,
                //     *ZERO_ACCOUNT_HASH,
                // );

                self.direction.assign(region, offset + i, direction);
                // TODO: would it be possible to assign key here to make the keybit lookup unconditional?

                match segment_type {
                    SegmentType::AccountLeaf0 => {
                        self.other_key.assign(region, offset, other_key);
                        self.other_key_hash.assign(region, offset, other_key_hash);
                        self.other_leaf_data_hash
                            .assign(region, offset, other_leaf_data_hash);
                        self.key_equals_other_key
                            .assign(region, offset + i, Fr::zero(), other_key);
                    }
                    _ => {
                        self.key_equals_other_key.assign(
                            region,
                            offset + i,
                            Fr::zero(),
                            Fr::zero(),
                        );
                    }
                };
            }
            self.upper_128_bits.assign(
                region,
                offset,
                Fr::from_u128(address_high(proof.claim.address)),
            );
            match proof.claim.kind {
                ClaimKind::CodeHash { old, new } => {
                    let assign = |region: &mut Region<'_, Fr>,
                                  value,
                                  u128_column: AdviceColumn,
                                  rlc_column: AdviceColumn| {
                        let (high, low) = u256_hi_lo(&value);
                        u128_column.assign(region, offset + 2, Fr::from_u128(high));
                        u128_column.assign(region, offset + 3, Fr::from_u128(low));
                        let rlc_high = rlc(&high.to_be_bytes(), randomness);
                        let rlc_low = rlc(&low.to_be_bytes(), randomness);
                        rlc_column.assign(region, offset + 2, rlc_high);
                        rlc_column.assign(region, offset + 3, rlc_low);
                    };
                    if let Some(value) = old {
                        assign(region, value, self.other_key_hash, self.other_key);
                        let (high, low) = u256_hi_lo(&value);
                        self.key_equals_other_key.assign(
                            region,
                            offset + 2,
                            Fr::zero(),
                            rlc(&high.to_be_bytes(), randomness),
                        );
                        self.key_equals_other_key.assign(
                            region,
                            offset + 3,
                            Fr::zero(),
                            rlc(&low.to_be_bytes(), randomness),
                        );
                    }
                    if let Some(value) = new {
                        assign(
                            region,
                            value,
                            self.upper_128_bits,
                            self.other_leaf_data_hash,
                        );
                    }
                }
                _ => (),
            }

            self.assign_storage(region, next_offset, &proof.storage);
        }
    }

    fn assign_trie_rows(
        &self,
        region: &mut Region<'_, Fr>,
        starting_offset: usize,
        rows: &TrieRows,
    ) -> usize {
        for (i, row) in rows.0.iter().enumerate() {
            let offset = starting_offset + i;
            self.depth
                .assign(region, offset, u64::try_from(i + 1).unwrap());
            self.path_type.assign(region, offset, row.path_type);

            for (value, column) in [
                (row.sibling, self.sibling),
                (row.old, self.old_hash),
                (row.new, self.new_hash),
                (row.direction.into(), self.direction),
            ] {
                column.assign(region, offset, value);
            }

            for (value, gadget) in [
                (row.old, self.old_hash_is_zero),
                (row.new, self.new_hash_is_zero),
            ] {
                gadget.assign(region, offset, value);
            }
        }
        rows.len()
    }

    fn assign_storage(
        &self,
        region: &mut Region<'_, Fr>,
        offset: usize,
        storage: &StorageProof,
    ) -> usize {
        match storage {
            StorageProof::Root(_) => 0,
            StorageProof::Update {
                path,
                trie_rows,
                old_entry,
                new_entry,
            } => {
                let n_trie_rows = self.assign_trie_rows(region, offset, trie_rows);
                for i in 0..n_trie_rows {
                    self.segment_type
                        .assign(region, offset + i, SegmentType::StorageTrie);
                    self.key.assign(region, offset + i, *path);
                    self.other_key.assign(region, offset + i, *path);
                    self.key_equals_other_key
                        .assign(region, offset + i, *path, *path);
                }
                let n_leaf_rows = self.assign_storage_leaf_row(
                    region,
                    offset + n_trie_rows,
                    old_entry,
                    new_entry,
                );
                n_trie_rows + n_leaf_rows
            }
        }
    }

    fn assign_storage_leaf_row(
        &self,
        region: &mut Region<'_, Fr>,
        offset: usize,
        old: &StorageEntry,
        new: &StorageEntry,
    ) -> usize {
        self.segment_type
            .assign(region, offset, SegmentType::StorageLeaf0);
        self.direction.assign(region, offset, true);
        self.sibling.assign(region, offset, old.path_hash());

        let old_hash = old.value_hash();
        let new_hash = new.value_hash();
        self.old_hash.assign(region, offset, old_hash);
        self.new_hash.assign(region, offset, new_hash);
        self.old_hash_is_zero.assign(region, offset, old_hash);
        self.new_hash_is_zero.assign(region, offset, new_hash);

        let assign_word = |region: &mut Region<'_, Fr>, word: U256, column: &AdviceColumn| {
            let (high, low) = u256_hi_lo(&word);
            let rlc_high = rlc(&high.to_be_bytes(), Fr::from(RANDOMNESS));
            let rlc_low = rlc(&low.to_be_bytes(), Fr::from(RANDOMNESS));
            column.assign(region, offset, Fr::from_u128(high));
            column.assign(region, offset - 1, Fr::from_u128(low));
            column.assign(region, offset - 2, rlc_high);
            column.assign(region, offset - 3, rlc_low);
        };

        assign_word(region, old.key, &self.upper_128_bits);
        self.upper_128_bits.assign(region, offset - 4, old.path());
        assign_word(region, old.value, &self.other_key_hash);
        assign_word(region, new.value, &self.other_leaf_data_hash);

        1
    }
}

fn old_left<F: FieldExt>(config: &MptUpdateConfig<F>) -> Query<F> {
    config.direction.current() * config.sibling.current()
        + (Query::one() - config.direction.current()) * config.old_hash.current()
}

fn old_right<F: FieldExt>(config: &MptUpdateConfig<F>) -> Query<F> {
    config.direction.current() * config.old_hash.current()
        + (Query::one() - config.direction.current()) * config.sibling.current()
}

fn new_left<F: FieldExt>(config: &MptUpdateConfig<F>) -> Query<F> {
    config.direction.current() * config.sibling.current()
        + (Query::one() - config.direction.current()) * config.new_hash.current()
}

fn new_right<F: FieldExt>(config: &MptUpdateConfig<F>) -> Query<F> {
    config.direction.current() * config.new_hash.current()
        + (Query::one() - config.direction.current()) * config.sibling.current()
}

fn address_to_fr(a: Address) -> Fr {
    let mut bytes = [0u8; 32];
    bytes[32 - 20..].copy_from_slice(a.as_bytes());
    bytes.reverse();
    Fr::from_repr(bytes).unwrap()
}

fn configure_common_path<F: FieldExt>(
    cb: &mut ConstraintBuilder<F>,
    config: &MptUpdateConfig<F>,
    poseidon: &impl PoseidonLookup,
) {
    cb.add_lookup(
        "poseidon hash correct for old common path",
        [
            old_left(config),
            old_right(config),
            config.old_hash.previous(),
        ],
        poseidon.lookup(),
    );
    cb.add_lookup(
        "poseidon hash correct for new common path",
        [
            new_left(config),
            new_right(config),
            config.new_hash.previous(),
        ],
        poseidon.lookup(),
    );

    // These apply for AccountTrie rows....
    // If this is the final row of this update, then the proof type must be
    // cb.condition(config.path_type.next_matches(PathType::Start), |cb| {
    //     cb.assert("type 2 non-existence proof if no account leaf rows", config.proof.current_matches(MPTProofType::AccountDoesNotExist));
    //     cb.assert_zero(
    //         "old value is 0 for type 2 non-existence proof",
    //         config.old_value.current(),
    //     );
    //     cb.assert_zero(
    //         "new value is 0 for type 2 non-existence proof",
    //         config.new_value.current(),
    //     );
    // });
    cb.condition(
        config
            .path_type
            .next_matches(&[PathType::ExtensionNew])
            .and(
                config
                    .segment_type
                    .next_matches(&[SegmentType::AccountLeaf0]),
            ),
        |cb| {
            cb.assert_zero(
                "old hash is zero for type 2 empty account",
                config.old_hash.current(),
            )
        },
    );
    cb.condition(
        config
            .path_type
            .next_matches(&[PathType::ExtensionOld])
            .and(
                config
                    .segment_type
                    .next_matches(&[SegmentType::AccountLeaf0]),
            ),
        |cb| {
            cb.assert_zero(
                "new hash is zero for type 2 empty account",
                config.new_hash.current(),
            )
        },
    );
}

fn configure_extension_old<F: FieldExt>(
    cb: &mut ConstraintBuilder<F>,
    config: &MptUpdateConfig<F>,
    poseidon: &impl PoseidonLookup,
) {
    // TODO: add these once you create the test json.
    // cb.add_lookup(
    //     "poseidon hash correct for old path",
    //     [
    //         old_left(config),
    //         old_right(config),
    //         config.old_hash.current(),
    //     ],
    //     poseidon.lookup(),
    // );
    // need to check that
    let is_final_trie_segment = config
        .segment_type
        .current_matches(&[SegmentType::AccountTrie, SegmentType::StorageTrie])
        .and(
            !config
                .segment_type
                .next_matches(&[SegmentType::AccountTrie, SegmentType::StorageTrie]),
        );
    cb.condition(!is_final_trie_segment.clone(), |cb| {
        cb.assert_zero(
            "sibling is zero for non-final old extension path segments",
            config.sibling.current(),
        );
    });
    cb.condition(is_final_trie_segment, |cb| {
        // TODO: assert that the leaf that was being used as the non-empty witness is put here....
    });
    cb.assert_equal(
        "new_hash unchanged for path_type=Old",
        config.new_hash.current(),
        config.new_hash.previous(),
    );
}

fn configure_extension_new<F: FieldExt>(
    cb: &mut ConstraintBuilder<F>,
    config: &MptUpdateConfig<F>,
    poseidon: &impl PoseidonLookup,
) {
    cb.assert_zero(
        "old value is 0 if old account is empty",
        config.old_value.current(),
    );

    let is_trie_segment = config
        .segment_type
        .current_matches(&[SegmentType::AccountTrie, SegmentType::StorageTrie]);
    cb.condition(is_trie_segment, |cb| {
        let is_final_trie_segment = !config
            .segment_type
            .next_matches(&[SegmentType::AccountTrie, SegmentType::StorageTrie]);
        cb.condition(!is_final_trie_segment.clone(), |cb| {
            cb.assert_zero(
                "sibling is zero for non-final new extension path segments",
                config.sibling.current(),
            )
        });
        cb.condition(is_final_trie_segment, |cb| {
            cb.assert_equal(
                "sibling is old leaf hash for final new extension path segments",
                config.sibling.current(),
                config.old_hash.current(),
            )
        });
    });

    cb.assert_equal(
        "old_hash unchanged for path_type=New",
        config.old_hash.current(),
        config.old_hash.previous(),
    );
    cb.add_lookup(
        "poseidon hash correct for new path",
        [
            new_left(config),
            new_right(config),
            config.new_hash.previous(),
        ],
        poseidon.lookup(),
    );
    cb.condition(
        config
            .segment_type
            .current_matches(&[SegmentType::AccountLeaf0]),
        |cb| {
            cb.add_lookup(
                "other_key_hash = h(1, other_key)",
                [
                    Query::one(),
                    config.other_key.current(),
                    config.other_key_hash.current(),
                ],
                poseidon.lookup(),
            );

            cb.condition(!config.old_hash_is_zero.current(), |cb| {
                cb.add_lookup(
                    "previous old_hash = h(data_hash, key_hash)",
                    [
                        config.other_key_hash.current(),
                        config.other_leaf_data_hash.current(),
                        config.old_hash.previous(),
                    ],
                    poseidon.lookup(),
                );
            });
            // A type 1 account is an empty account in an MPT where another leaf occupies the node where it would be.
            let old_account_is_type_1 = !config.key_equals_other_key.clone().current();
            cb.condition(!config.key_equals_other_key.clone().current(), |cb| {
                // cb.assert_unreachable("asdfasdfasfd");
                cb.assert_zero(
                    "if old account is type 1, then old value is 0",
                    config.old_value.current(),
                );
            })
        },
    );
    // Need to check that other key !=  key for type 1 and other_key = key for type 2
}

fn configure_nonce<F: FieldExt>(
    cb: &mut ConstraintBuilder<F>,
    config: &MptUpdateConfig<F>,
    bytes: &impl BytesLookup,
    poseidon: &impl PoseidonLookup,
) {
    for variant in SegmentType::iter() {
        let conditional_constraints = |cb: &mut ConstraintBuilder<F>| match variant {
            SegmentType::Start | SegmentType::AccountTrie => {}
            SegmentType::AccountLeaf0 => {
                cb.assert_equal("direction is 1", config.direction.current(), Query::one());

                // this should hold for all MPTProofType's
                let address_low: Query<F> = (config.address.current()
                    - config.upper_128_bits.current() * (1 << 32))
                    * (1 << 32)
                    * (1 << 32)
                    * (1 << 32);
                cb.add_lookup(
                    "key = h(address_high, address_low)",
                    [
                        config.upper_128_bits.current(),
                        address_low,
                        config.key.previous(),
                    ],
                    poseidon.lookup(),
                );
                cb.add_lookup(
                    "sibling = h(1, key)",
                    [
                        Query::one(),
                        // this could be Start, which could have key = 0. Do we need to special case that?
                        // We could also just assign a non-zero key here....
                        config.key.previous(),
                        config.sibling.current(),
                    ],
                    poseidon.lookup(),
                );
            }
            SegmentType::AccountLeaf1 => {
                cb.assert_zero("direction is 0", config.direction.current());
            }
            SegmentType::AccountLeaf2 => {
                cb.assert_zero("direction is 0", config.direction.current());
            }
            SegmentType::AccountLeaf3 => {
                cb.assert_zero("direction is 0", config.direction.current());

                let old_code_size = (config.old_hash.current() - config.old_value.current())
                    * Query::Constant(F::from(1 << 32).square().invert().unwrap()); // should this be 64?
                let new_code_size = (config.new_hash.current() - config.new_value.current())
                    * Query::Constant(F::from(1 << 32).square().invert().unwrap());
                cb.condition(
                    config.path_type.current_matches(&[PathType::Common]),
                    |cb| {
                        cb.add_lookup(
                            "old nonce is 8 bytes",
                            [config.old_value.current(), Query::from(7)],
                            bytes.lookup(),
                        );
                        cb.add_lookup(
                            "new nonce is 8 bytes",
                            [config.old_value.current(), Query::from(7)],
                            bytes.lookup(),
                        );
                        cb.assert_equal(
                            "old_code_size = new_code_size for nonce update",
                            old_code_size.clone(),
                            new_code_size.clone(),
                        );
                        cb.add_lookup(
                            "existing code size is 8 bytes",
                            [old_code_size.clone(), Query::from(7)],
                            bytes.lookup(),
                        );
                    },
                );
                cb.condition(
                    config.path_type.current_matches(&[PathType::ExtensionNew]),
                    |cb| {
                        cb.add_lookup(
                            "new nonce is 8 bytes",
                            [config.old_value.current(), Query::from(7)],
                            bytes.lookup(),
                        );
                        cb.assert_zero(
                            "code size is 0 for ExtensionNew nonce update",
                            new_code_size,
                        );
                    },
                );
                cb.condition(
                    config.path_type.current_matches(&[PathType::ExtensionOld]),
                    |cb| {
                        cb.add_lookup(
                            "old nonce is 8 bytes",
                            [config.old_value.current(), Query::from(7)],
                            bytes.lookup(),
                        );
                        cb.assert_zero(
                            "code size is 0 for ExtensionOld nonce update",
                            old_code_size,
                        );
                    },
                );
            }
            SegmentType::AccountLeaf4
            | SegmentType::StorageTrie
            | SegmentType::StorageLeaf0
            | SegmentType::StorageLeaf1 => {
                cb.assert_unreachable("unreachable segment type for nonce update")
            }
        };
        cb.condition(
            config.segment_type.current_matches(&[variant]),
            conditional_constraints,
        );
    }
}

fn configure_code_size<F: FieldExt>(
    cb: &mut ConstraintBuilder<F>,
    config: &MptUpdateConfig<F>,
    bytes: &impl BytesLookup,
    poseidon: &impl PoseidonLookup,
) {
    for variant in SegmentType::iter() {
        let conditional_constraints = |cb: &mut ConstraintBuilder<F>| match variant {
            SegmentType::Start | SegmentType::AccountTrie => {}
            SegmentType::AccountLeaf0 => {
                cb.assert_equal("direction is 1", config.direction.current(), Query::one());

                // this should hold for all MPTProofType's
                let address_low: Query<F> = (config.address.current()
                    - config.upper_128_bits.current() * (1 << 32))
                    * (1 << 32)
                    * (1 << 32)
                    * (1 << 32);
                cb.add_lookup(
                    "key = h(address_high, address_low)",
                    [
                        config.upper_128_bits.current(),
                        address_low,
                        config.key.previous(),
                    ],
                    poseidon.lookup(),
                );
                cb.add_lookup(
                    "sibling = h(1, key)",
                    [
                        Query::one(),
                        // this could be Start, which could have key = 0. Do we need to special case that?
                        // We could also just assign a non-zero key here....
                        config.key.previous(),
                        config.sibling.current(),
                    ],
                    poseidon.lookup(),
                );
            }
            SegmentType::AccountLeaf1 => {
                cb.assert_zero("direction is 0", config.direction.current());
            }
            SegmentType::AccountLeaf2 => {
                cb.assert_zero("direction is 0", config.direction.current());
            }
            SegmentType::AccountLeaf3 => {
                cb.assert_zero("direction is 0", config.direction.current());

                let old_nonce = config.old_hash.current()
                    - config.old_value.current() * Query::Constant(F::from(1 << 32).square());
                let new_nonce = config.new_hash.current()
                    - config.new_value.current() * Query::Constant(F::from(1 << 32).square());
                cb.condition(
                    config.path_type.current_matches(&[PathType::Common]),
                    |cb| {
                        cb.add_lookup(
                            "old code size is 8 bytes",
                            [config.old_value.current(), Query::from(7)],
                            bytes.lookup(),
                        );
                        cb.add_lookup(
                            "new code size is 8 bytes",
                            [config.new_value.current(), Query::from(7)],
                            bytes.lookup(),
                        );
                        cb.assert_equal(
                            "old nonce = new nonce for code size update",
                            old_nonce.clone(),
                            new_nonce.clone(),
                        );
                        cb.add_lookup(
                            "nonce is 8 bytes",
                            [old_nonce.clone(), Query::from(7)],
                            bytes.lookup(),
                        );
                    },
                );
                cb.condition(
                    config.path_type.current_matches(&[PathType::ExtensionNew]),
                    |cb| {
                        cb.add_lookup(
                            "new nonce is 8 bytes",
                            [config.old_value.current(), Query::from(7)],
                            bytes.lookup(),
                        );
                        cb.assert_zero(
                            "new nonce is 0 for ExtensionNew code size update",
                            new_nonce,
                        );
                    },
                );
                cb.condition(
                    config.path_type.current_matches(&[PathType::ExtensionOld]),
                    |cb| {
                        cb.add_lookup(
                            "old code size is 8 bytes",
                            [config.old_value.current(), Query::from(7)],
                            bytes.lookup(),
                        );
                        cb.assert_zero(
                            "old nonce is 0 for ExtensionOld code size update",
                            old_nonce,
                        );
                    },
                );
            }
            SegmentType::AccountLeaf4
            | SegmentType::StorageTrie
            | SegmentType::StorageLeaf0
            | SegmentType::StorageLeaf1 => {
                cb.assert_unreachable("unreachable segment type for nonce update")
            }
        };
        cb.condition(
            config.segment_type.current_matches(&[variant]),
            conditional_constraints,
        );
    }
}

fn configure_balance<F: FieldExt>(
    cb: &mut ConstraintBuilder<F>,
    config: &MptUpdateConfig<F>,
    poseidon: &impl PoseidonLookup,
    rlc: &impl RlcLookup,
) {
    for variant in SegmentType::iter() {
        let conditional_constraints = |cb: &mut ConstraintBuilder<F>| match variant {
            SegmentType::Start | SegmentType::AccountTrie => {}
            SegmentType::AccountLeaf0 => {
                cb.assert_equal("direction is 1", config.direction.current(), Query::one());

                // this should hold for all MPTProofType's
                let address_low: Query<F> = (config.address.current()
                    - config.upper_128_bits.current() * (1 << 32))
                    * (1 << 32)
                    * (1 << 32)
                    * (1 << 32);
                cb.add_lookup(
                    "key = h(address_high, address_low)",
                    [
                        config.upper_128_bits.current(),
                        address_low,
                        config.key.previous(),
                    ],
                    poseidon.lookup(),
                );
                cb.add_lookup(
                    "sibling = h(1, key)",
                    [
                        Query::one(),
                        // this could be Start, which could have key = 0. Do we need to special case that?
                        // We could also just assign a non-zero key here....
                        config.key.previous(),
                        config.sibling.current(),
                    ],
                    poseidon.lookup(),
                );
            }
            SegmentType::AccountLeaf1 => {
                cb.assert_zero("direction is 0", config.direction.current());
            }
            SegmentType::AccountLeaf2 => {
                cb.assert_zero("direction is 0", config.direction.current());
            }
            SegmentType::AccountLeaf3 => {
                cb.assert_equal("direction is 1", config.direction.current(), Query::one());

                // TODO: canonical representation lookups?
                cb.condition(
                    config
                        .path_type
                        .current_matches(&[PathType::Common, PathType::ExtensionOld]),
                    |cb| {
                        cb.add_lookup(
                            "old value is rlc(old_hash)",
                            [config.old_hash.current(), config.old_value.current()],
                            rlc.lookup(),
                        );
                    },
                );
                cb.condition(
                    config
                        .path_type
                        .current_matches(&[PathType::Common, PathType::ExtensionNew]),
                    |cb| {
                        cb.add_lookup(
                            "new value is rlc(new_hash)",
                            [config.new_hash.current(), config.new_value.current()],
                            rlc.lookup(),
                        );
                    },
                );
            }
            SegmentType::AccountLeaf4
            | SegmentType::StorageTrie
            | SegmentType::StorageLeaf0
            | SegmentType::StorageLeaf1 => {
                cb.assert_unreachable("unreachable segment type for nonce update")
            }
        };
        cb.condition(
            config.segment_type.current_matches(&[variant]),
            conditional_constraints,
        );
    }
}

fn configure_poseidon_code_hash<F: FieldExt>(
    cb: &mut ConstraintBuilder<F>,
    config: &MptUpdateConfig<F>,
    poseidon: &impl PoseidonLookup,
) {
    for variant in SegmentType::iter() {
        let conditional_constraints = |cb: &mut ConstraintBuilder<F>| match variant {
            SegmentType::Start | SegmentType::AccountTrie => {}
            SegmentType::AccountLeaf0 => {
                cb.assert_equal("direction is 1", config.direction.current(), Query::one());

                // this should hold for all MPTProofType's
                let address_low: Query<F> = (config.address.current()
                    - config.upper_128_bits.current() * (1 << 32))
                    * (1 << 32)
                    * (1 << 32)
                    * (1 << 32);
                cb.add_lookup(
                    "key = h(address_high, address_low)",
                    [
                        config.upper_128_bits.current(),
                        address_low,
                        config.key.previous(),
                    ],
                    poseidon.lookup(),
                );
                cb.add_lookup(
                    "sibling = h(1, key)",
                    [
                        Query::one(),
                        // this could be Start, which could have key = 0. Do we need to special case that?
                        // We could also just assign a non-zero key here....
                        config.key.previous(),
                        config.sibling.current(),
                    ],
                    poseidon.lookup(),
                );
            }
            SegmentType::AccountLeaf1 => {
                cb.assert_equal("direction is 1", config.direction.current(), Query::one());
                cb.condition(
                    config
                        .path_type
                        .current_matches(&[PathType::Common, PathType::ExtensionOld]),
                    |cb| {
                        cb.assert_equal(
                            "old_hash is old poseidon code hash",
                            config.old_value.current(),
                            config.old_hash.current(),
                        );
                    },
                );
                cb.condition(
                    config
                        .path_type
                        .current_matches(&[PathType::Common, PathType::ExtensionNew]),
                    |cb| {
                        cb.assert_equal(
                            "new_hash is new poseidon code hash",
                            config.new_value.current(),
                            config.new_hash.current(),
                        );
                    },
                );
            }
            SegmentType::AccountLeaf2
            | SegmentType::AccountLeaf3
            | SegmentType::AccountLeaf4
            | SegmentType::StorageTrie
            | SegmentType::StorageLeaf0
            | SegmentType::StorageLeaf1 => {
                cb.assert_unreachable("unreachable segment type for poseidon code hash update")
            }
        };
        cb.condition(
            config.segment_type.current_matches(&[variant]),
            conditional_constraints,
        );
    }
}

fn configure_keccak_code_hash<F: FieldExt>(
    cb: &mut ConstraintBuilder<F>,
    config: &MptUpdateConfig<F>,
    poseidon: &impl PoseidonLookup,
    bytes: &impl BytesLookup,
    rlc: &impl RlcLookup,
) {
    for variant in SegmentType::iter() {
        let conditional_constraints = |cb: &mut ConstraintBuilder<F>| match variant {
            SegmentType::Start | SegmentType::AccountTrie => {}
            SegmentType::AccountLeaf0 => {
                cb.assert_equal("direction is 1", config.direction.current(), Query::one());

                // this should hold for all MPTProofType's
                let address_low: Query<F> = (config.address.current()
                    - config.upper_128_bits.current() * (1 << 32))
                    * (1 << 32)
                    * (1 << 32)
                    * (1 << 32);
                cb.add_lookup(
                    "key = h(address_high, address_low)",
                    [
                        config.upper_128_bits.current(),
                        address_low,
                        config.key.previous(),
                    ],
                    poseidon.lookup(),
                );
                cb.add_lookup(
                    "sibling = h(1, key)",
                    [
                        Query::one(),
                        // this could be Start, which could have key = 0. Do we need to special case that?
                        // We could also just assign a non-zero key here....
                        config.key.previous(),
                        config.sibling.current(),
                    ],
                    poseidon.lookup(),
                );
            }
            SegmentType::AccountLeaf1 => {
                cb.assert_zero("direction is 0", config.direction.current());
            }
            SegmentType::AccountLeaf2 => {
                cb.assert_equal("direction is 1", config.direction.current(), Query::one());
            }
            SegmentType::AccountLeaf3 => {
                cb.assert_equal("direction is 1", config.direction.current(), Query::one());

                cb.condition(
                    config
                        .path_type
                        .current_matches(&[PathType::Common, PathType::ExtensionNew]),
                    |cb| {
                        // We current and previous values of other_key_hash, other_key,
                        // upper_128_bits and other_leaf_data_hash to store intermediate
                        // values here.
                        let [old_high, old_low] =
                            [-1, 0].map(|i| config.other_key_hash.rotation(i));
                        cb.add_lookup(
                            "old hash = poseidon(high, low)",
                            [old_high.clone(), old_low.clone(), config.old_hash.current()],
                            poseidon.lookup(),
                        );
                        cb.add_lookup(
                            "old_high is 16 bytes",
                            [old_high.clone(), Query::from(15)],
                            bytes.lookup(),
                        );
                        cb.add_lookup(
                            "old_low is 16 bytes",
                            [old_low.clone(), Query::from(15)],
                            bytes.lookup(),
                        );

                        let [rlc_old_high, rlc_old_low] =
                            [-1, 0].map(|i| config.other_key.rotation(i));
                        cb.add_lookup(
                            "rlc_old_high = rlc(old_high)",
                            [old_high, rlc_old_high.clone()],
                            rlc.lookup(),
                        );

                        cb.add_lookup(
                            "rlc_old_low = rlc(old_low)",
                            [old_low, rlc_old_low.clone()],
                            rlc.lookup(),
                        );

                        let randomness_raised_to_16 =
                            Query::from(RANDOMNESS).square().square().square().square();
                        cb.assert_equal(
                            "old value is rlc(old_high) * randomness ^ 16 + rlc(old_low)",
                            config.old_value.current(),
                            rlc_old_high * randomness_raised_to_16.clone() + rlc_old_low,
                        );

                        let [new_high, new_low] =
                            [-1, 0].map(|i| config.upper_128_bits.rotation(i));
                        cb.add_lookup(
                            "new hash = poseidon(high, low)",
                            [new_high.clone(), new_low.clone(), config.new_hash.current()],
                            poseidon.lookup(),
                        );
                        cb.add_lookup(
                            "new_high is 16 bytes",
                            [new_high.clone(), Query::from(15)],
                            bytes.lookup(),
                        );
                        cb.add_lookup(
                            "new_low is 16 bytes",
                            [new_low.clone(), Query::from(15)],
                            bytes.lookup(),
                        );

                        let [rlc_new_high, rlc_new_low] =
                            [-1, 0].map(|i| config.other_leaf_data_hash.rotation(i));
                        cb.add_lookup(
                            "rlc_new_high = rlc(new_high)",
                            [new_high, rlc_new_high.clone()],
                            rlc.lookup(),
                        );
                        cb.add_lookup(
                            "rlc_new_low = rlc(new_low)",
                            [new_low, rlc_new_low.clone()],
                            rlc.lookup(),
                        );
                        cb.assert_equal(
                            "new value is rlc(new_high) * randomness ^ 16 + rlc(new_low)",
                            config.new_value.current(),
                            rlc_new_high * randomness_raised_to_16 + rlc_new_low,
                        );
                    },
                );
            }
            SegmentType::AccountLeaf4
            | SegmentType::StorageTrie
            | SegmentType::StorageLeaf0
            | SegmentType::StorageLeaf1 => {
                cb.assert_unreachable("unreachable segment type for keccak code hash update")
            }
        };
        cb.condition(
            config.segment_type.current_matches(&[variant]),
            conditional_constraints,
        );
    }
}

fn configure_storage<F: FieldExt>(
    cb: &mut ConstraintBuilder<F>,
    config: &MptUpdateConfig<F>,
    poseidon: &impl PoseidonLookup,
    bytes: &impl BytesLookup,
    rlc: &impl RlcLookup,
) {
    for variant in SegmentType::iter() {
        let conditional_constraints = |cb: &mut ConstraintBuilder<F>| match variant {
            SegmentType::Start | SegmentType::AccountTrie => {}
            SegmentType::AccountLeaf0 => {
                cb.assert_equal("direction is 1", config.direction.current(), Query::one());

                // this should hold for all MPTProofType's
                let address_low: Query<F> = (config.address.current()
                    - config.upper_128_bits.current() * (1 << 32))
                    * (1 << 32)
                    * (1 << 32)
                    * (1 << 32);
                cb.add_lookup(
                    "key = h(address_high, address_low)",
                    [
                        config.upper_128_bits.current(),
                        address_low,
                        config.key.previous(),
                    ],
                    poseidon.lookup(),
                );
                cb.add_lookup(
                    "sibling = h(1, key)",
                    [
                        Query::one(),
                        // this could be Start, which could have key = 0. Do we need to special case that?
                        // We could also just assign a non-zero key here....
                        config.key.previous(),
                        config.sibling.current(),
                    ],
                    poseidon.lookup(),
                );
            }
            SegmentType::AccountLeaf1 => {
                cb.assert_zero("direction is 0", config.direction.current());
            }
            SegmentType::AccountLeaf2 => {
                cb.assert_equal("direction is 1", config.direction.current(), Query::one());
            }
            SegmentType::AccountLeaf3 => {
                cb.assert_zero("direction is 0", config.direction.current());
            }
            SegmentType::AccountLeaf4 => {
                cb.assert_unreachable("AccountLeaf4 is not used");
            }
            SegmentType::StorageTrie => {}
            SegmentType::StorageLeaf0 => {
                cb.assert_equal("direction is 1", config.direction.current(), Query::one());

                let randomness_raised_to_16 =
                    Query::from(RANDOMNESS).square().square().square().square();
                let configure_word = |cb: &mut ConstraintBuilder<F>,
                                      high: Query<F>,
                                      low: Query<F>,
                                      rlc_high: Query<F>,
                                      rlc_low: Query<F>,
                                      rlc_word: Query<F>,
                                      hash_word: Query<F>| {
                    cb.add_lookup(
                        "rlc_high = rlc(high)",
                        [high.clone(), rlc_high.clone()],
                        rlc.lookup(),
                    );
                    cb.add_lookup(
                        "rlc_low = rlc(low)",
                        [low.clone(), rlc_low.clone()],
                        rlc.lookup(),
                    );
                    cb.assert_equal(
                        "rlc_word = rlc(high) * randomness ^ 16 + rlc(low)",
                        rlc_word,
                        rlc_high.clone() * randomness_raised_to_16.clone() + rlc_low.clone(),
                    );
                    cb.add_lookup(
                        "hash_word = h(high, low)",
                        [high, low, hash_word],
                        poseidon.lookup(),
                    );
                };

                let storage_key_hash = config.upper_128_bits.rotation(-4);
                configure_word(
                    cb,
                    config.upper_128_bits.rotation(0),
                    config.upper_128_bits.rotation(-1),
                    config.upper_128_bits.rotation(-2),
                    config.upper_128_bits.rotation(-3),
                    config.storage_key_rlc.current(),
                    storage_key_hash.clone(),
                );
                cb.add_lookup(
                    "sibling = h(1, storage_key_hash)",
                    [Query::one(), storage_key_hash, config.sibling.current()],
                    poseidon.lookup(),
                );

                configure_word(
                    cb,
                    config.other_key_hash.rotation(0),
                    config.other_key_hash.rotation(-1),
                    config.other_key_hash.rotation(-2),
                    config.other_key_hash.rotation(-3),
                    config.old_value.current(),
                    config.old_hash.current(),
                );

                configure_word(
                    cb,
                    config.other_leaf_data_hash.rotation(0),
                    config.other_leaf_data_hash.rotation(-1),
                    config.other_leaf_data_hash.rotation(-2),
                    config.other_leaf_data_hash.rotation(-3),
                    config.new_value.current(),
                    config.new_hash.current(),
                );
            }
            SegmentType::StorageLeaf1 => {
                cb.assert_unreachable("StorageLeaf1 is not used");
            }
        };
        cb.condition(
            config.segment_type.current_matches(&[variant]),
            conditional_constraints,
        );
    }
}

fn configure_empty_account<F: FieldExt>(
    cb: &mut ConstraintBuilder<F>,
    config: &MptUpdateConfig<F>,
) {
}

fn configure_self_destruct<F: FieldExt>(
    cb: &mut ConstraintBuilder<F>,
    config: &MptUpdateConfig<F>,
) {
}
fn configure_empty_storage<F: FieldExt>(
    cb: &mut ConstraintBuilder<F>,
    config: &MptUpdateConfig<F>,
) {
}

fn address_high(a: Address) -> u128 {
    let high_bytes: [u8; 16] = a.0[..16].try_into().unwrap();
    u128::from_be_bytes(high_bytes)
}

fn address_low(a: Address) -> u128 {
    let low_bytes: [u8; 4] = a.0[16..].try_into().unwrap();
    u128::from(u32::from_be_bytes(low_bytes)) << 96
}

fn hash_address(a: Address) -> Fr {
    hash(
        Fr::from_u128(address_high(a)),
        Fr::from_u128(address_low(a)),
    )
}

#[cfg(test)]
mod test {
    use super::super::{
        byte_bit::ByteBitGadget, byte_representation::ByteRepresentationConfig,
        canonical_representation::CanonicalRepresentationConfig, key_bit::KeyBitConfig,
        poseidon::PoseidonConfig,
    };
    use super::*;
    use crate::{constraint_builder::SelectorColumn, serde::SMTTrace};
    use ethers_core::types::U256;
    use halo2_proofs::{
        circuit::{Layouter, SimpleFloorPlanner},
        dev::MockProver,
        halo2curves::bn256::Fr,
        plonk::{Circuit, Error},
    };

    #[derive(Clone, Debug)]
    struct TestCircuit {
        proofs: Vec<Proof>,
    }

    impl TestCircuit {
        fn new(traces: Vec<(MPTProofType, SMTTrace)>) -> Self {
            Self {
                proofs: traces.into_iter().map(Proof::from).collect(),
            }
        }

        fn hash_traces(&self) -> Vec<(Fr, Fr, Fr)> {
            let mut hash_traces = vec![(Fr::zero(), Fr::zero(), Fr::zero())];
            for proof in self.proofs.iter() {
                let address_hash_traces = &proof.address_hash_traces;
                for (direction, old_hash, new_hash, sibling, is_padding_open, is_padding_close) in
                    address_hash_traces.iter().rev()
                {
                    if !*is_padding_open {
                        let (left, right) = if *direction {
                            (sibling, old_hash)
                        } else {
                            (old_hash, sibling)
                        };
                        hash_traces.push((*left, *right, hash(*left, *right)));
                    }
                    if !*is_padding_close {
                        let (left, right) = if *direction {
                            (sibling, new_hash)
                        } else {
                            (new_hash, sibling)
                        };
                        hash_traces.push((*left, *right, hash(*left, *right)));
                    }
                }
                assert_eq!(
                    proof.storage.old_root(),
                    proof.old_account_hash_traces[1][0]
                );
                assert_eq!(
                    proof.storage.new_root(),
                    proof.new_account_hash_traces[1][0]
                );
                hash_traces.extend(proof.storage.poseidon_lookups());

                hash_traces.push((
                    Fr::from_u128(address_high(proof.claim.address)),
                    Fr::from_u128(address_low(proof.claim.address)),
                    account_key(proof.claim.address),
                ));

                hash_traces.push((Fr::one(), proof.old.key, proof.old.key_hash));
                hash_traces.push((Fr::one(), proof.new.key, proof.new.key_hash));

                if let Some(data_hash) = proof.old.leaf_data_hash {
                    hash_traces.push((
                        proof.old.key_hash,
                        data_hash,
                        hash(proof.old.key_hash, data_hash),
                    ));
                }
                if let Some(data_hash) = proof.new.leaf_data_hash {
                    hash_traces.push((
                        proof.new.key_hash,
                        data_hash,
                        hash(proof.new.key_hash, data_hash),
                    ));
                }

                // TODO: some of these hash traces are not used.
                hash_traces.extend(
                    proof
                        .old_account_hash_traces
                        .iter()
                        .map(|x| (x[0], x[1], x[2])),
                );
                hash_traces.extend(
                    proof
                        .new_account_hash_traces
                        .iter()
                        .map(|x| (x[0], x[1], x[2])),
                );
            }
            hash_traces
        }

        fn keys(&self) -> Vec<Fr> {
            let mut keys = vec![Fr::zero(), Fr::one()];
            for proof in self.proofs.iter() {
                keys.push(proof.old.key);
                keys.push(proof.new.key);
                match proof.claim.kind {
                    ClaimKind::Storage { key, .. } => keys.push(storage_key_hash(key)),
                    _ => (),
                };
            }
            keys
        }

        fn key_bit_lookups(&self) -> Vec<(Fr, usize, bool)> {
            let mut lookups = vec![(Fr::zero(), 0, false), (Fr::one(), 0, true)];
            for proof in self.proofs.iter() {
                for (i, (direction, _, _, _, is_padding_open, is_padding_close)) in
                    proof.address_hash_traces.iter().rev().enumerate()
                {
                    // TODO: use PathType here
                    if !is_padding_open {
                        lookups.push((proof.old.key, i, *direction));
                    }
                    if !is_padding_close {
                        lookups.push((proof.new.key, i, *direction));
                    }
                }
                lookups.extend(proof.storage.key_bit_lookups());
            }
            lookups
        }

        fn byte_representations(&self) -> (Vec<u64>, Vec<u128>, Vec<Fr>) {
            let mut u64s = vec![];
            let mut u128s = vec![0];
            let mut frs = vec![];

            for proof in &self.proofs {
                match MPTProofType::from(proof.claim) {
                    MPTProofType::NonceChanged | MPTProofType::CodeSizeExists => {
                        u128s.push(address_high(proof.claim.address));
                        if let Some(account) = proof.old_account {
                            u64s.push(account.nonce);
                            u64s.push(account.code_size);
                        };
                        if let Some(account) = proof.new_account {
                            u64s.push(account.nonce);
                            u64s.push(account.code_size);
                        };
                    }
                    MPTProofType::BalanceChanged => {
                        u128s.push(address_high(proof.claim.address));
                        if let Some(account) = proof.old_account {
                            frs.push(account.balance);
                        };
                        if let Some(account) = proof.new_account {
                            frs.push(account.balance);
                        };
                    }
                    MPTProofType::PoseidonCodeHashExists => {
                        u128s.push(address_high(proof.claim.address));
                    }
                    MPTProofType::CodeHashExists => {
                        u128s.push(address_high(proof.claim.address));
                        if let Some(account) = proof.old_account {
                            let (hi, lo) = u256_hi_lo(&account.keccak_codehash);
                            u128s.push(hi);
                            u128s.push(lo);
                        };
                        if let Some(account) = proof.new_account {
                            let (hi, lo) = u256_hi_lo(&account.keccak_codehash);
                            u128s.push(hi);
                            u128s.push(lo);
                        };
                    }
                    MPTProofType::StorageChanged => {
                        u128s.push(address_high(proof.claim.address));
                        let (storage_key_high, storage_key_low) =
                            u256_hi_lo(&proof.claim.storage_key());
                        u128s.push(storage_key_high);
                        u128s.push(storage_key_low);

                        match &proof.storage {
                            StorageProof::Root(_) => unreachable!(),
                            StorageProof::Update {
                                old_entry,
                                new_entry,
                                ..
                            } => {
                                let (old_value_high, old_value_low) = u256_hi_lo(&old_entry.value);
                                let (new_value_high, new_value_low) = u256_hi_lo(&new_entry.value);
                                u128s.extend(vec![
                                    old_value_high,
                                    old_value_low,
                                    new_value_high,
                                    new_value_low,
                                ]);
                            }
                        }
                    }
                    _ => {}
                }
            }
            (u64s, u128s, frs)
        }

        fn rlc_lookups(&self) -> Vec<U256> {
            let mut words = vec![];
            for proof in &self.proofs {
                match proof.claim.kind {
                    ClaimKind::Nonce { .. }
                    | ClaimKind::CodeSize { .. }
                    | ClaimKind::PoseidonCodeHash { .. } => {}
                    ClaimKind::Balance { old, new } | ClaimKind::CodeHash { old, new } => {
                        words.push(old);
                        words.push(new);
                    }
                    ClaimKind::Storage {
                        key,
                        old_value,
                        new_value,
                    } => {
                        words.push(Some(key));
                        words.push(old_value);
                        words.push(new_value);
                    }
                    ClaimKind::IsEmpty(key) => {
                        words.push(key);
                    }
                }
            }
            words.into_iter().flatten().collect()
        }
    }

    impl Circuit<Fr> for TestCircuit {
        type Config = (
            SelectorColumn,
            MptUpdateConfig<Fr>,
            PoseidonConfig,
            CanonicalRepresentationConfig,
            KeyBitConfig,
            ByteBitGadget,
            ByteRepresentationConfig,
            Challenges,
        );
        type FloorPlanner = SimpleFloorPlanner;

        fn without_witnesses(&self) -> Self {
            Self { proofs: vec![] }
        }

        fn configure(cs: &mut ConstraintSystem<Fr>) -> Self::Config {
<<<<<<< HEAD
            let mut cb = ConstraintBuilder::new();
            let challenges = Challenges::construct(cs);
=======
            let selector = SelectorColumn(cs.fixed_column());
            let mut cb = ConstraintBuilder::new(selector);

>>>>>>> 03d8dfd4
            let poseidon = PoseidonConfig::configure(cs, &mut cb);
            let byte_bit = ByteBitGadget::configure(cs, &mut cb);
            let byte_representation = ByteRepresentationConfig::configure(cs, &mut cb, &byte_bit);
            let canonical_representation =
                CanonicalRepresentationConfig::configure(cs, &mut cb, &byte_bit);
            let key_bit = KeyBitConfig::configure(
                cs,
                &mut cb,
                &canonical_representation,
                &byte_bit,
                &byte_bit,
                &byte_bit,
            );

<<<<<<< HEAD
            let byte_representation = ByteRepresentationConfig::configure(cs, &mut cb, &byte_bit);

            let challenges_exprs = challenges.exprs(cs);
=======
>>>>>>> 03d8dfd4
            let mpt_update = MptUpdateConfig::configure(
                cs,
                &mut cb,
                &challenges_exprs,
                &poseidon,
                &key_bit,
                &byte_representation,
                &byte_representation,
            );

            cb.build(cs);
            (
                selector,
                mpt_update,
                poseidon,
                canonical_representation,
                key_bit,
                byte_bit,
                byte_representation,
                challenges,
            )
        }

        fn synthesize(
            &self,
            config: Self::Config,
            mut layouter: impl Layouter<Fr>,
        ) -> Result<(), Error> {
            let (
                selector,
                mpt_update,
                poseidon,
                canonical_representation,
                key_bit,
                byte_bit,
                byte_representation,
                challenges,
            ) = config;

<<<<<<< HEAD
            let challenges_value = challenges.values(&layouter);
            layouter.assign_region(
                || "",
                |mut region| {
                    mpt_update.assign(&mut region, &self.updates, &challenge_values);
=======
            let (u64s, u128s, frs) = self.byte_representations();

            layouter.assign_region(
                || "",
                |mut region| {
                    for offset in 0..1024 {
                        selector.enable(&mut region, offset);
                    }
                    mpt_update.assign(&mut region, &self.proofs);
>>>>>>> 03d8dfd4
                    poseidon.assign(&mut region, &self.hash_traces());
                    canonical_representation.assign(&mut region, &self.keys());
                    key_bit.assign(&mut region, &self.key_bit_lookups());
                    byte_bit.assign(&mut region);
                    byte_representation.assign(&mut region, &u64s, &u128s, &frs);
                    Ok(())
                },
            )
        }
    }

    fn mock_prove(proof_type: MPTProofType, trace: &str) {
        let circuit = TestCircuit::new(vec![(proof_type, serde_json::from_str(trace).unwrap())]);
        let prover = MockProver::<Fr>::run(14, &circuit, vec![]).unwrap();
        assert_eq!(prover.verify(), Ok(()));
    }

    #[test]
    fn test_mpt_updates() {
        let circuit = TestCircuit { proofs: vec![] };
        let prover = MockProver::<Fr>::run(14, &circuit, vec![]).unwrap();
        assert_eq!(prover.verify(), Ok(()));
    }

    #[test]
    fn nonce_write_existing_account() {
        mock_prove(
            MPTProofType::NonceChanged,
            include_str!("../../tests/dual_code_hash/nonce_write_existing_account.json"),
        );
    }

    #[test]
    fn nonce_write_type_1_empty_account() {
        mock_prove(
            MPTProofType::NonceChanged,
            include_str!("../../tests/dual_code_hash/nonce_write_type_1_empty_account.json"),
        );
    }

    #[test]
    fn nonce_write_type_2_empty_account() {
        mock_prove(
            MPTProofType::NonceChanged,
            include_str!("../../tests/dual_code_hash/nonce_write_type_2_empty_account.json"),
        );
    }

    #[test]
    fn nonce_update_existing() {
        mock_prove(
            MPTProofType::NonceChanged,
            include_str!("../../tests/generated/nonce_update_existing.json"),
        );
    }

    #[test]
    fn nonce_update_type_1() {
        mock_prove(
            MPTProofType::NonceChanged,
            include_str!("../../tests/generated/nonce_update_type_1.json"),
        );
    }

    #[test]
    fn nonce_update_type_2() {
        mock_prove(
            MPTProofType::NonceChanged,
            include_str!("../../tests/generated/nonce_update_type_2.json"),
        );
    }

    #[test]
    fn balance_update_existing() {
        mock_prove(
            MPTProofType::BalanceChanged,
            include_str!("../../tests/generated/balance_update_existing.json"),
        );
    }

    #[test]
    fn balance_update_type_1() {
        mock_prove(
            MPTProofType::BalanceChanged,
            include_str!("../../tests/generated/balance_update_type_1.json"),
        );
    }

    #[test]
    fn balance_update_type_2() {
        mock_prove(
            MPTProofType::BalanceChanged,
            include_str!("../../tests/generated/balance_update_type_2.json"),
        );
    }

    #[test]
    fn code_size_update_existing() {
        mock_prove(
            MPTProofType::CodeSizeExists,
            include_str!("../../tests/generated/code_size_update_existing.json"),
        );
    }

    #[test]
    fn code_hash_update_existing() {
        mock_prove(
            MPTProofType::PoseidonCodeHashExists,
            include_str!("../../tests/generated/code_hash_update_existing.json"),
        );
    }

    #[test]
    fn keccak_code_hash_update_existing() {
        mock_prove(
            MPTProofType::CodeHashExists, // yes, the naming is very confusing :/
            include_str!("../../tests/generated/keccak_code_hash_update_existing.json"),
        );
    }

    #[test]
    fn keccak_code_hash_read_existing() {
        mock_prove(
            MPTProofType::CodeHashExists, // yes, the naming is very confusing :/
            include_str!("../../tests/generated/keccak_code_hash_read_existing.json"),
        );
    }

    #[test]
    fn update_storage_existing_to_existing() {
        mock_prove(
            MPTProofType::StorageChanged,
            include_str!("../../tests/generated/storage/update_storage_existing_to_existing.json"),
        );
    }

    #[test]
    fn test_account_key() {
        for address in vec![Address::zero(), Address::repeat_byte(0x56)] {
            assert_eq!(
                hash(
                    Fr::from_u128(address_high(address)),
                    Fr::from_u128(address_low(address)),
                ),
                account_key(address)
            );
        }
    }
}<|MERGE_RESOLUTION|>--- conflicted
+++ resolved
@@ -13,12 +13,7 @@
     RANDOMNESS,
 };
 use crate::{
-<<<<<<< HEAD
     challenges::Challenges,
-    constraint_builder::{AdviceColumn, ConstraintBuilder, Query, SelectorColumn},
-    serde::SMTTrace,
-    types::Proof,
-=======
     constraint_builder::{AdviceColumn, ConstraintBuilder, Query},
     types::{
         account_key, hash,
@@ -27,7 +22,6 @@
         ClaimKind, Proof,
     },
     util::{rlc, storage_key_hash, u256_hi_lo, u256_to_big_endian}, // rlc is clobbered by rlc in configure....
->>>>>>> 03d8dfd4
     MPTProofType,
 };
 use ethers_core::{
@@ -35,17 +29,10 @@
     types::{Address, U256},
 };
 use halo2_proofs::{
-<<<<<<< HEAD
-    arithmetic::FieldExt,
+    arithmetic::{Field, FieldExt},
     circuit::{Region, Value},
     halo2curves::bn256::Fr,
-    plonk::{ConstraintSystem, Expression},
-=======
-    arithmetic::{Field, FieldExt},
-    circuit::Region,
-    halo2curves::bn256::Fr,
     plonk::ConstraintSystem,
->>>>>>> 03d8dfd4
 };
 use itertools::izip;
 use lazy_static::lazy_static;
@@ -310,19 +297,7 @@
         config
     }
 
-<<<<<<< HEAD
-    fn assign(
-        &self,
-        region: &mut Region<'_, Fr>,
-        updates: &[SMTTrace],
-        challenges: &Challenges<Value<Fr>>,
-    ) {
-        let randomness = challenges.mpt_word();
-=======
     fn assign(&self, region: &mut Region<'_, Fr>, proofs: &[Proof]) {
-        let randomness = Fr::from(RANDOMNESS);
->>>>>>> 03d8dfd4
-
         let mut offset = 0;
         for proof in proofs {
             let proof_type = MPTProofType::from(proof.claim);
@@ -1928,14 +1903,9 @@
         }
 
         fn configure(cs: &mut ConstraintSystem<Fr>) -> Self::Config {
-<<<<<<< HEAD
             let mut cb = ConstraintBuilder::new();
             let challenges = Challenges::construct(cs);
-=======
-            let selector = SelectorColumn(cs.fixed_column());
-            let mut cb = ConstraintBuilder::new(selector);
-
->>>>>>> 03d8dfd4
+          
             let poseidon = PoseidonConfig::configure(cs, &mut cb);
             let byte_bit = ByteBitGadget::configure(cs, &mut cb);
             let byte_representation = ByteRepresentationConfig::configure(cs, &mut cb, &byte_bit);
@@ -1950,12 +1920,9 @@
                 &byte_bit,
             );
 
-<<<<<<< HEAD
             let byte_representation = ByteRepresentationConfig::configure(cs, &mut cb, &byte_bit);
 
             let challenges_exprs = challenges.exprs(cs);
-=======
->>>>>>> 03d8dfd4
             let mpt_update = MptUpdateConfig::configure(
                 cs,
                 &mut cb,
@@ -1995,13 +1962,11 @@
                 challenges,
             ) = config;
 
-<<<<<<< HEAD
             let challenges_value = challenges.values(&layouter);
             layouter.assign_region(
                 || "",
                 |mut region| {
                     mpt_update.assign(&mut region, &self.updates, &challenge_values);
-=======
             let (u64s, u128s, frs) = self.byte_representations();
 
             layouter.assign_region(
@@ -2011,7 +1976,6 @@
                         selector.enable(&mut region, offset);
                     }
                     mpt_update.assign(&mut region, &self.proofs);
->>>>>>> 03d8dfd4
                     poseidon.assign(&mut region, &self.hash_traces());
                     canonical_representation.assign(&mut region, &self.keys());
                     key_bit.assign(&mut region, &self.key_bit_lookups());
