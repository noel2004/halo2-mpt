--- conflicted
+++ resolved
@@ -582,36 +582,7 @@
             }
             self.key.assign(region, offset, key);
             self.other_key.assign(region, offset, other_key);
-<<<<<<< HEAD
             self.is_zero_gadgets[2].assign_value_and_inverse(region, offset, key - other_key);
-            match proof.claim.kind {
-                ClaimKind::CodeHash { old, new } => {
-                    let [old_high, old_low, new_high, new_low, ..] = self.intermediate_values;
-                    let [old_rlc_high, old_rlc_low, new_rlc_high, new_rlc_low, ..] =
-                        self.second_phase_intermediate_values;
-                    if let Some(value) = old {
-                        assign_word_rlc(
-                            region,
-                            offset + 3,
-                            value,
-                            [old_high, old_low],
-                            [old_rlc_high, old_rlc_low],
-                            randomness,
-                        );
-                    }
-                    if let Some(value) = new {
-                        assign_word_rlc(
-                            region,
-                            offset + 3,
-                            value,
-                            [new_high, new_low],
-                            [new_rlc_high, new_rlc_low],
-                            randomness,
-                        );
-                    }
-=======
-            self.is_zero_values[2].assign(region, offset, key - other_key);
-            self.is_zero_gadgets[2].assign(region, offset, key - other_key);
             if let ClaimKind::CodeHash { old, new } = proof.claim.kind {
                 let [old_high, old_low, new_high, new_low, ..] = self.intermediate_values;
                 let [old_rlc_high, old_rlc_low, new_rlc_high, new_rlc_low, ..] =
@@ -625,7 +596,6 @@
                         [old_rlc_high, old_rlc_low],
                         randomness,
                     );
->>>>>>> 2e216c2d
                 }
                 if let Some(value) = new {
                     assign_word_rlc(
@@ -1064,28 +1034,6 @@
             .current_matches(&[SegmentType::StorageLeaf0]),
         |cb| {
             let [.., key_equals_other_key, new_hash_is_zero] = config.is_zero_gadgets;
-<<<<<<< HEAD
-=======
-            cb.assert_equal(
-                "key_minus_other_key = key - other key",
-                key_minus_other_key.current(),
-                config.key.current() - config.other_key.current(),
-            );
-            cb.assert_equal(
-                "is_zero_value is new_hash",
-                config.new_hash.current(),
-                new_hash.current(),
-            );
-            let new_is_type_1 = !key_equals_other_key.current();
-            let new_is_type_2 = new_hash_is_zero.current();
-
-            cb.assert_equal(
-                "Empty new account/storage leaf is either type 1 xor type 2",
-                Query::one(),
-                Query::from(new_is_type_1.clone()) + Query::from(new_is_type_2),
-            );
-
->>>>>>> 2e216c2d
             let [.., other_key_hash, other_leaf_data_hash] = config.intermediate_values;
             nonexistence_proof::configure(
                 cb,
@@ -1173,28 +1121,6 @@
             .current_matches(&[SegmentType::AccountLeaf0, SegmentType::StorageLeaf0]),
         |cb| {
             let [.., key_equals_other_key, old_hash_is_zero] = config.is_zero_gadgets;
-<<<<<<< HEAD
-=======
-            cb.assert_equal(
-                "key_minus_other_key = key - other key",
-                key_minus_other_key.current(),
-                config.key.current() - config.other_key.current(),
-            );
-            cb.assert_equal(
-                "is_zero_value is old_hash",
-                config.old_hash.current(),
-                old_hash.current(),
-            );
-            let old_is_type_1 = !key_equals_other_key.current();
-            let old_is_type_2 = old_hash_is_zero.current();
-
-            cb.assert_equal(
-                "Empty old account/storage leaf is either type 1 xor type 2",
-                Query::one(),
-                Query::from(old_is_type_1.clone()) + Query::from(old_is_type_2),
-            );
-
->>>>>>> 2e216c2d
             let [.., other_key_hash, other_leaf_data_hash] = config.intermediate_values;
             nonexistence_proof::configure(
                 cb,
