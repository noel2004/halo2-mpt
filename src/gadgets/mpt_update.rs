mod nonexistence_proof;
mod path;
mod segment;
mod word_rlc;
pub use path::PathType;
use segment::SegmentType;
use word_rlc::{assign as assign_word_rlc, configure as configure_word_rlc};

use super::{
    byte_representation::{BytesLookup, RlcLookup},
    canonical_representation::FrRlcLookup,
    is_zero::IsZeroGadget,
    key_bit::KeyBitLookup,
    one_hot::OneHot,
    poseidon::PoseidonLookup,
    rlc_randomness::RlcRandomness,
};
use crate::{
    constraint_builder::{
        AdviceColumn, BinaryQuery, ConstraintBuilder, Query, SecondPhaseAdviceColumn,
    },
    types::{
        storage::{StorageLeaf, StorageProof},
        trie::{next_domain, TrieRows},
        ClaimKind, HashDomain, Proof,
    },
    util::{account_key, domain_hash, lagrange_polynomial, rlc, u256_hi_lo, u256_to_big_endian},
    MPTProofType,
};
use ethers_core::types::Address;
use halo2_proofs::{
    arithmetic::{Field, FieldExt},
    circuit::{Region, Value},
    halo2curves::{bn256::Fr, group::ff::PrimeField},
    plonk::ConstraintSystem,
};
use itertools::izip;
use lazy_static::lazy_static;
use strum::IntoEnumIterator;

lazy_static! {
    static ref ZERO_PAIR_HASH: Fr = domain_hash(Fr::zero(), Fr::zero(), HashDomain::Pair);
    static ref ZERO_STORAGE_ROOT_KECCAK_CODEHASH_HASH: Fr =
        domain_hash(Fr::zero(), *ZERO_PAIR_HASH, HashDomain::AccountFields);
}

pub trait MptUpdateLookup<F: FieldExt> {
    fn lookup(&self) -> [Query<F>; 8];
}

#[derive(Clone)]
pub struct MptUpdateConfig {
    domain: AdviceColumn,

    old_hash: AdviceColumn,
    new_hash: AdviceColumn,
    old_value: SecondPhaseAdviceColumn,
    new_value: SecondPhaseAdviceColumn,
    proof_type: OneHot<MPTProofType>,
    storage_key_rlc: SecondPhaseAdviceColumn,

    segment_type: OneHot<SegmentType>,
    path_type: OneHot<PathType>,
    depth: AdviceColumn,

    key: AdviceColumn,
    other_key: AdviceColumn,

    // TODO: make this a BinaryColumn for readability, even though this actually must already
    // binary because of the key bit lookup.
    direction: AdviceColumn,
    sibling: AdviceColumn,

    intermediate_values: [AdviceColumn; 10], // can be 4?
    second_phase_intermediate_values: [SecondPhaseAdviceColumn; 10], // 4?
    is_zero_gadgets: [IsZeroGadget; 4],      // can be 3
}

impl<F: FieldExt> MptUpdateLookup<F> for MptUpdateConfig {
    fn lookup(&self) -> [Query<F>; 8] {
        let is_start = || self.segment_type.current_matches(&[SegmentType::Start]);
        let old_root_rlc = self.second_phase_intermediate_values[0].current() * is_start();
        let new_root_rlc = self.second_phase_intermediate_values[1].current() * is_start();
        let proof_type = self.proof_type.current() * is_start();
        let old_value = self.old_value.current() * is_start();
        let new_value = self.new_value.current() * is_start();
        let [address_high, address_low, ..] = self.intermediate_values;
        let address = (address_high.current() * Query::Constant(F::from_u128(1 << 32))
            + address_low.current())
            * is_start();
        let storage_key_rlc = self.storage_key_rlc.current() * is_start();
        [
            is_start().into(),
            address,
            storage_key_rlc,
            proof_type,
            new_root_rlc,
            old_root_rlc,
            new_value,
            old_value,
        ]
    }
}

impl MptUpdateConfig {
    pub fn configure<F: FieldExt>(
        cs: &mut ConstraintSystem<F>,
        cb: &mut ConstraintBuilder<F>,
        poseidon: &impl PoseidonLookup,
        key_bit: &impl KeyBitLookup,
        rlc: &impl RlcLookup,
        bytes: &impl BytesLookup,
        rlc_randomness: &RlcRandomness,
        fr_rlc: &impl FrRlcLookup,
    ) -> Self {
        let proof_type: OneHot<MPTProofType> = OneHot::configure(cs, cb);
        let [storage_key_rlc, old_value, new_value] = cb.second_phase_advice_columns(cs);
        let [domain, old_hash, new_hash, depth, key, other_key, direction, sibling] =
            cb.advice_columns(cs);

        let intermediate_values: [AdviceColumn; 10] = cb.advice_columns(cs);
        let second_phase_intermediate_values: [SecondPhaseAdviceColumn; 10] =
            cb.second_phase_advice_columns(cs);
        let is_zero_gadgets = cb
            .advice_columns(cs)
            .map(|column| IsZeroGadget::configure(cs, cb, column));

        let segment_type = OneHot::configure(cs, cb);
        let path_type = OneHot::configure(cs, cb);

        let is_start = segment_type.current_matches(&[SegmentType::Start]);
        cb.assert_equal(
            "segment is Start iff path is Start",
            is_start.clone().into(),
            path_type.current_matches(&[PathType::Start]).into(),
        );
        cb.condition(is_start.clone().and(cb.every_row_selector()), |cb| {
            let [address_high, address_low, ..] = intermediate_values;
            let [old_hash_rlc, new_hash_rlc, ..] = second_phase_intermediate_values;
            cb.poseidon_lookup(
                "account mpt key = h(address_high, address_low << 96)",
                [
                    address_high.current(),
                    address_low.current() * Query::Constant(F::from_u128(1 << 96)),
                    Query::from(u64::from(HashDomain::Pair)),
                    key.current(),
                ],
                poseidon,
            );
            cb.add_lookup(
                "address_high is 16 bytes",
                [address_high.current(), Query::from(15)],
                bytes.lookup(),
            );
            cb.add_lookup(
                "address_low is 4 bytes",
                [address_low.current(), Query::from(3)],
                bytes.lookup(),
            );
            cb.add_lookup(
                "rlc_old_root = rlc(old_root)",
                [old_hash.current(), old_hash_rlc.current()],
                fr_rlc.lookup(),
            );
            cb.add_lookup(
                "rlc_new_root = rlc(new_root)",
                [new_hash.current(), new_hash_rlc.current()],
                fr_rlc.lookup(),
            );
        });
        cb.condition(!is_start, |cb| {
            cb.assert_equal(
                "proof type does not change",
                proof_type.current(),
                proof_type.previous(),
            );
            cb.assert_equal(
                "storage_key_rlc does not change",
                storage_key_rlc.current(),
                storage_key_rlc.previous(),
            );
            cb.assert_equal(
                "old_value does not change",
                old_value.current(),
                old_value.previous(),
            );
            cb.assert_equal(
                "new_value does not change",
                new_value.current(),
                new_value.previous(),
            );
        });

        cb.condition(
            !segment_type.current_matches(&[SegmentType::Start, SegmentType::AccountLeaf3]),
            |cb| {
                cb.assert_equal(
                    "key can only change on Start or AccountLeaf3 rows",
                    key.current(),
                    key.previous(),
                );
                cb.assert_equal(
                    "other_key can only change on Start or AccountLeaf3 rows",
                    other_key.current(),
                    other_key.previous(),
                );
            },
        );

        let is_trie =
            segment_type.current_matches(&[SegmentType::AccountTrie, SegmentType::StorageTrie]);
        cb.condition(is_trie.clone(), |cb| {
            cb.add_lookup(
                "direction is correct for key and depth",
                [key.current(), depth.current() - 1, direction.current()],
                key_bit.lookup(),
            );
            cb.assert_equal(
                "depth increases by 1 in trie segments",
                depth.current(),
                depth.previous() + 1,
            );

            cb.condition(path_type.current_matches(&[PathType::Common]), |cb| {
                cb.add_lookup(
                    "direction is correct for other_key and depth",
                    [
                        other_key.current(),
                        depth.current() - 1,
                        direction.current(),
                    ],
                    key_bit.lookup(),
                );
            });
        });
        cb.condition(!is_trie, |cb| {
            cb.assert_zero("depth is 0 in non-trie segments", depth.current());
        });

        let config = Self {
            key,
            domain,
            old_hash,
            new_hash,
            proof_type,
            old_value,
            new_value,
            storage_key_rlc,
            segment_type,
            path_type,
            other_key,
            depth,
            direction,
            sibling,
            intermediate_values,
            second_phase_intermediate_values,
            is_zero_gadgets,
        };

        let path_transitions = path::forward_transitions();
        for variant in PathType::iter() {
            let conditional_constraints = |cb: &mut ConstraintBuilder<F>| {
                cb.assert(
                    "transition for path_type",
                    config
                        .path_type
                        .next_matches(path_transitions.get(&variant).unwrap()),
                );
                match variant {
                    PathType::Start => {}
                    PathType::Common => configure_common_path(cb, &config, poseidon),
                    PathType::ExtensionOld => configure_extension_old(cb, &config, poseidon),
                    PathType::ExtensionNew => configure_extension_new(cb, &config, poseidon),
                }
            };
            cb.condition(
                config.path_type.current_matches(&[variant]),
                conditional_constraints,
            );
        }

        for variant in SegmentType::iter() {
            let conditional_constraints = |cb: &mut ConstraintBuilder<F>| {
                cb.assert_zero(
                    "domain in allowed set for segment type",
                    segment::domains(variant)
                        .iter()
                        .fold(Query::one(), |product, domain| {
                            product * (config.domain.current() - u64::from(*domain))
                        }),
                );
            };
            cb.condition(
                config.segment_type.current_matches(&[variant]),
                conditional_constraints,
            );
        }

        for proof_type in MPTProofType::iter() {
            let conditional_constraints = |cb: &mut ConstraintBuilder<F>| {
                configure_segment_transitions(cb, &config.segment_type, proof_type);
                match proof_type {
                    MPTProofType::NonceChanged => configure_nonce(cb, &config, bytes, poseidon),
                    MPTProofType::BalanceChanged => configure_balance(cb, &config, poseidon, rlc),
                    MPTProofType::CodeSizeExists => {
                        configure_code_size(cb, &config, bytes, poseidon)
                    }
                    MPTProofType::PoseidonCodeHashExists => {
                        configure_poseidon_code_hash(cb, &config)
                    }
                    MPTProofType::AccountDoesNotExist => {
                        configure_empty_account(cb, &config, poseidon)
                    }
                    MPTProofType::CodeHashExists => configure_keccak_code_hash(
                        cb,
                        &config,
                        poseidon,
                        bytes,
                        rlc,
                        rlc_randomness.query(),
                    ),
                    MPTProofType::StorageChanged => {
                        configure_storage(cb, &config, poseidon, bytes, rlc, rlc_randomness.query())
                    }
                    MPTProofType::StorageDoesNotExist => configure_empty_storage(
                        cb,
                        &config,
                        poseidon,
                        bytes,
                        rlc,
                        rlc_randomness.query(),
                    ),
                    MPTProofType::AccountDestructed => cb.assert_unreachable("unimplemented!"),
                }
            };
            cb.condition(
                config.proof_type.current_matches(&[proof_type]),
                conditional_constraints,
            );
        }

        config
    }

    /// Valid assignment proving that the address 0 doesn't exist in an empty MPT.
    pub fn assign_padding_row(&self, region: &mut Region<'_, Fr>, offset: usize) {
        self.proof_type
            .assign(region, offset, MPTProofType::AccountDoesNotExist);
        self.key.assign(region, offset, *ZERO_PAIR_HASH);
        self.other_key.assign(region, offset, *ZERO_PAIR_HASH);
        self.domain.assign(region, offset, HashDomain::Pair);
    }

    /// ..
    pub fn assign(
        &self,
        region: &mut Region<'_, Fr>,
        proofs: &[Proof],
        randomness: Value<Fr>,
    ) -> usize {
        let mut n_rows = 0;
        let mut offset = 1; // selector on first row is disabled.
        for proof in proofs {
            let proof_type = MPTProofType::from(proof.claim);
            let storage_key =
                randomness.map(|r| rlc(&u256_to_big_endian(&proof.claim.storage_key()), r));
            let old_value = randomness.map(|r| proof.claim.old_value_assignment(r));
            let new_value = randomness.map(|r| proof.claim.new_value_assignment(r));

            for i in 0..proof.n_rows() {
                self.proof_type.assign(region, offset + i, proof_type);
                self.storage_key_rlc.assign(region, offset + i, storage_key);
                self.old_value.assign(region, offset + i, old_value);
                self.new_value.assign(region, offset + i, new_value);
            }

            let key = account_key(proof.claim.address);
            let (other_key, other_leaf_data_hash) =
                // checking if type 1 or type 2
                if proof.old.key != key {
                    assert!(proof.new.key == key || proof.new.key == proof.old.key);
                    (proof.old.key, proof.old.leaf_data_hash.unwrap())
                } else if proof.new.key != key {
                    assert!(proof.old.key == key);
                    (proof.new.key, proof.new.leaf_data_hash.unwrap())
                } else {
                    // neither is a type 1 path
                    // handle type 0 and type 2 paths here:
                    (proof.old.key, proof.new.leaf_data_hash.unwrap_or_default())
                };
            // Assign start row
            self.segment_type.assign(region, offset, SegmentType::Start);
            self.path_type.assign(region, offset, PathType::Start);
            self.old_hash.assign(region, offset, proof.claim.old_root);
            self.new_hash.assign(region, offset, proof.claim.new_root);

            self.key.assign(region, offset, key);
            self.other_key.assign(region, offset, other_key);
            self.domain.assign(region, offset, HashDomain::Pair);

            self.intermediate_values[0].assign(
                region,
                offset,
                Fr::from_u128(address_high(proof.claim.address)),
            );
            self.intermediate_values[1].assign(
                region,
                offset,
                u64::from(address_low(proof.claim.address)),
            );

            let rlc_fr = |x: Fr| {
                let mut bytes = x.to_bytes();
                bytes.reverse();
                randomness.map(|r| rlc(&bytes, r))
            };

            self.second_phase_intermediate_values[0].assign(
                region,
                offset,
                rlc_fr(proof.claim.old_root),
            );
            self.second_phase_intermediate_values[1].assign(
                region,
                offset,
                rlc_fr(proof.claim.new_root),
            );

            offset += 1;

            let n_account_trie_rows =
                self.assign_account_trie_rows(region, offset, &proof.account_trie_rows);
            for i in 0..n_account_trie_rows {
                self.key.assign(region, offset + i, key);
                self.other_key.assign(region, offset + i, other_key);
            }
            offset += n_account_trie_rows;

            let final_path_type = proof
                .address_hash_traces
                .first()
                .map(|(_, _, _, _, _, is_padding_open, is_padding_close)| {
                    match (*is_padding_open, *is_padding_close) {
                        (false, false) => PathType::Common,
                        (false, true) => PathType::ExtensionOld,
                        (true, false) => PathType::ExtensionNew,
                        (true, true) => unreachable!(),
                    }
                })
                .unwrap_or(PathType::Common);
            let (final_old_hash, final_new_hash) = match proof.address_hash_traces.first() {
                None => (proof.old.hash(), proof.new.hash()),
                Some((_, _, old_hash, new_hash, _, _, _)) => (*old_hash, *new_hash),
            };

            if proof.old_account.is_none() && proof.new_account.is_none() {
                offset -= 1;
                self.is_zero_gadgets[2].assign_value_and_inverse(region, offset, key - other_key);
                self.is_zero_gadgets[3].assign_value_and_inverse(region, offset, final_old_hash);

                self.intermediate_values[3].assign(region, offset, other_leaf_data_hash);

                n_rows += proof.n_rows();
                offset = 1 + n_rows;
                continue; // we don't need to assign any leaf rows for empty accounts
            }

            let segment_types = vec![
                SegmentType::AccountLeaf0,
                SegmentType::AccountLeaf1,
                SegmentType::AccountLeaf2,
                SegmentType::AccountLeaf3,
            ];

            let leaf_path_type = match final_path_type {
                PathType::Common => {
                    // need to check if the old or new account is type 2 empty
                    match (
                        final_old_hash.is_zero_vartime(),
                        final_new_hash.is_zero_vartime(),
                    ) {
                        (true, true) => unreachable!("proof type must be AccountDoesNotExist"),
                        (true, false) => PathType::ExtensionNew,
                        (false, true) => PathType::ExtensionOld,
                        (false, false) => PathType::Common,
                    }
                }
                _ => final_path_type,
            };

            let directions = match proof_type {
                MPTProofType::NonceChanged | MPTProofType::CodeSizeExists => {
                    vec![true, false, false, false]
                }
                MPTProofType::BalanceChanged => vec![true, false, false, true],
                MPTProofType::PoseidonCodeHashExists => vec![true, true],
                MPTProofType::CodeHashExists => vec![true, false, true, true],
                MPTProofType::StorageChanged | MPTProofType::StorageDoesNotExist => {
                    vec![true, false, true, false]
                }
                MPTProofType::AccountDoesNotExist => unreachable!(),
                MPTProofType::AccountDestructed => unimplemented!(),
            };
            let next_offset = offset + directions.len();

            let old_hashes = proof
                .old_account_leaf_hashes()
                .unwrap_or_else(|| vec![final_old_hash; 4]);
            let new_hashes = proof
                .new_account_leaf_hashes()
                .unwrap_or_else(|| vec![final_new_hash; 4]);
            let siblings = proof.account_leaf_siblings();

            for (i, (segment_type, sibling, old_hash, new_hash, direction)) in
                izip!(segment_types, siblings, old_hashes, new_hashes, directions).enumerate()
            {
                if i == 0 {
                    self.is_zero_gadgets[3].assign_value_and_inverse(region, offset, old_hash);
                    self.domain.assign(region, offset + i, HashDomain::Leaf);
                } else {
                    self.domain
                        .assign(region, offset + i, HashDomain::AccountFields);
                }
                self.segment_type.assign(region, offset + i, segment_type);
                self.path_type.assign(region, offset + i, leaf_path_type);
                self.sibling.assign(region, offset + i, sibling);
                self.old_hash.assign(region, offset + i, old_hash);
                self.new_hash.assign(region, offset + i, new_hash);
                self.direction.assign(region, offset + i, direction);
                self.key.assign(region, offset + i, key);
                self.other_key.assign(region, offset + i, other_key);

                match segment_type {
                    SegmentType::AccountLeaf0 => {
                        let [.., other_key_column, other_leaf_data_hash_column] =
                            self.intermediate_values;
                        other_key_column.assign(region, offset, other_key);
                        other_leaf_data_hash_column.assign(region, offset, other_leaf_data_hash);
                    }
                    SegmentType::AccountLeaf3 => {
                        if let ClaimKind::Storage { key, .. } | ClaimKind::IsEmpty(Some(key)) =
                            proof.claim.kind
                        {
                            self.key.assign(region, offset + 3, proof.storage.key());
                            let [storage_key_high, storage_key_low, new_domain, ..] =
                                self.intermediate_values;
                            let [rlc_storage_key_high, rlc_storage_key_low, ..] =
                                self.second_phase_intermediate_values;
                            assign_word_rlc(
                                region,
                                offset + 3,
                                key,
                                [storage_key_high, storage_key_low],
                                [rlc_storage_key_high, rlc_storage_key_low],
                                randomness,
                            );
                            self.other_key
                                .assign(region, offset + 3, proof.storage.other_key());
                            new_domain.assign(region, offset + 3, HashDomain::AccountFields);
                        }
                    }
                    _ => {}
                };
            }
            self.key.assign(region, offset, key);
            self.other_key.assign(region, offset, other_key);
            self.is_zero_gadgets[2].assign_value_and_inverse(region, offset, key - other_key);
            if let ClaimKind::CodeHash { old, new } = proof.claim.kind {
                let [old_high, old_low, new_high, new_low, ..] = self.intermediate_values;
                let [old_rlc_high, old_rlc_low, new_rlc_high, new_rlc_low, ..] =
                    self.second_phase_intermediate_values;
                if let Some(value) = old {
                    assign_word_rlc(
                        region,
                        offset + 3,
                        value,
                        [old_high, old_low],
                        [old_rlc_high, old_rlc_low],
                        randomness,
                    );
                }
                if let Some(value) = new {
                    assign_word_rlc(
                        region,
                        offset + 3,
                        value,
                        [new_high, new_low],
                        [new_rlc_high, new_rlc_low],
                        randomness,
                    );
                }
            };
            self.assign_storage(region, next_offset, &proof.storage, randomness);
            n_rows += proof.n_rows();
            offset = 1 + n_rows;
        }

        let expected_offset = Self::n_rows_required(proofs);
        debug_assert!(
            offset == expected_offset,
            "assign used {offset} rows but {expected_offset} rows expected from `n_rows_required`",
        );

        n_rows
    }

    pub fn n_rows_required(proofs: &[Proof]) -> usize {
        // +1 because assigment starts on offset = 1 instead of offset = 0.
        proofs.iter().map(Proof::n_rows).sum::<usize>() + 1
    }

    fn assign_account_trie_rows(
        &self,
        region: &mut Region<'_, Fr>,
        starting_offset: usize,
        rows: &TrieRows,
    ) -> usize {
        let n_rows = self.assign_trie_rows(region, starting_offset, rows);
        for i in 0..n_rows {
            self.segment_type
                .assign(region, starting_offset + i, SegmentType::AccountTrie);
        }
        n_rows
    }

    fn assign_storage_trie_rows(
        &self,
        region: &mut Region<'_, Fr>,
        starting_offset: usize,
        rows: &TrieRows,
    ) -> usize {
        let n_rows = self.assign_trie_rows(region, starting_offset, rows);
        for i in 0..n_rows {
            self.segment_type
                .assign(region, starting_offset + i, SegmentType::StorageTrie);
        }
        n_rows
    }

    fn assign_trie_rows(
        &self,
        region: &mut Region<'_, Fr>,
        starting_offset: usize,
        rows: &TrieRows,
    ) -> usize {
        for (i, row) in rows.0.iter().enumerate() {
            let offset = starting_offset + i;
            self.depth
                .assign(region, offset, u64::try_from(i + 1).unwrap());
            self.path_type.assign(region, offset, row.path_type);

            if let Some(next_row) = rows.0.get(i + 1) {
                if !matches!(next_row.path_type, PathType::Start | PathType::Common)
                    && row.path_type == PathType::Common
                {
                    self.intermediate_values[2].assign(
                        region,
                        offset,
                        next_domain(row.domain, row.direction),
                    );
                }
            }
            for (value, column) in [
                (row.sibling, self.sibling),
                (row.old, self.old_hash),
                (row.new, self.new_hash),
                (row.direction.into(), self.direction),
                (row.domain.into(), self.domain),
            ] {
                column.assign(region, offset, value);
            }
        }
        rows.len()
    }

    fn assign_storage(
        &self,
        region: &mut Region<'_, Fr>,
        offset: usize,
        storage: &StorageProof,
        randomness: Value<Fr>,
    ) -> usize {
        match storage {
            StorageProof::Root(_) => 0,
            StorageProof::Update {
                key,
                trie_rows,
                old_leaf,
                new_leaf,
                ..
            } => {
                let other_key = storage.other_key();
                let n_trie_rows = self.assign_storage_trie_rows(region, offset, trie_rows);
                let n_leaf_rows = self.assign_storage_leaf_row(
                    region,
                    offset + n_trie_rows,
                    *key,
                    other_key,
                    old_leaf,
                    new_leaf,
                    randomness,
                );
                let n_rows = n_trie_rows + n_leaf_rows;

                for i in 0..n_rows {
                    self.key.assign(region, offset + i, *key);
                    self.other_key.assign(region, offset + i, other_key);
                }

                n_rows
            }
        }
    }

    fn assign_empty_storage_proof(
        &self,
        region: &mut Region<'_, Fr>,
        offset: usize,
        key: Fr,
        other_key: Fr,
        old: &StorageLeaf,
        new: &StorageLeaf,
    ) -> usize {
        let [_, _, _, other_leaf_data_hash, ..] = self.intermediate_values;
        let [.., key_equals_other_key, hash_is_zero] = self.is_zero_gadgets;
        match (old, new) {
            (
                StorageLeaf::Leaf {
                    mpt_key: old_key,
                    value_hash: old_value_hash,
                },
                StorageLeaf::Leaf {
                    mpt_key: new_key,
                    value_hash: new_value_hash,
                },
            ) => {
                assert!(key != other_key);

                key_equals_other_key.assign_value_and_inverse(region, offset, key - other_key);

                assert_eq!(new_key, old_key);
                assert_eq!(old_value_hash, new_value_hash);

                hash_is_zero.assign_value_and_inverse(region, offset, old.hash());

                other_leaf_data_hash.assign(region, offset, *old_value_hash);
            }
            (StorageLeaf::Empty { .. }, StorageLeaf::Empty { .. }) => {
                assert!(key == other_key);

                assert_eq!(old.hash(), Fr::zero());
                assert_eq!(new.hash(), Fr::zero());

                key_equals_other_key.assign_value_and_inverse(region, offset, key - other_key);
            }
            (StorageLeaf::Entry { .. }, _) | (_, StorageLeaf::Entry { .. }) => return 0,
            (StorageLeaf::Leaf { .. }, StorageLeaf::Empty { .. })
            | (StorageLeaf::Empty { .. }, StorageLeaf::Leaf { .. }) => unreachable!(),
        }

        0
    }

    fn assign_storage_leaf_row(
        &self,
        region: &mut Region<'_, Fr>,
        offset: usize,
        key: Fr,
        other_key: Fr,
        old: &StorageLeaf,
        new: &StorageLeaf,
        randomness: Value<Fr>,
    ) -> usize {
        let path_type = match (old, new) {
            (StorageLeaf::Entry { .. }, StorageLeaf::Entry { .. }) => PathType::Common,
            (StorageLeaf::Entry { .. }, _) => PathType::ExtensionOld,
            (_, StorageLeaf::Entry { .. }) => PathType::ExtensionNew,
            _ => {
                return self.assign_empty_storage_proof(
                    region,
                    offset - 1,
                    key,
                    other_key,
                    old,
                    new,
                )
            }
        };
        self.path_type.assign(region, offset, path_type);
        self.segment_type
            .assign(region, offset, SegmentType::StorageLeaf0);
        self.direction.assign(region, offset, true);
        self.domain.assign(region, offset, HashDomain::Leaf);

        let sibling = match path_type {
            PathType::Start => unreachable!(),
            PathType::Common | PathType::ExtensionOld => old.key(),
            PathType::ExtensionNew => new.key(),
        };
        self.sibling.assign(region, offset, sibling);

        let (old_hash, new_hash) = match path_type {
            PathType::Start => unreachable!(),
            PathType::Common => (old.value_hash(), new.value_hash()),
            PathType::ExtensionOld => (old.value_hash(), new.hash()),
            PathType::ExtensionNew => (old.hash(), new.value_hash()),
        };
        self.old_hash.assign(region, offset, old_hash);
        self.new_hash.assign(region, offset, new_hash);

        let [old_high, old_low, new_high, new_low, ..] = self.intermediate_values;
        let [old_rlc_high, old_rlc_low, new_rlc_high, new_rlc_low, ..] =
            self.second_phase_intermediate_values;

        if let StorageLeaf::Entry { .. } = old {
            assign_word_rlc(
                region,
                offset,
                old.value(),
                [old_high, old_low],
                [old_rlc_high, old_rlc_low],
                randomness,
            );
        }

        if let StorageLeaf::Entry { .. } = new {
            assign_word_rlc(
                region,
                offset,
                new.value(),
                [new_high, new_low],
                [new_rlc_high, new_rlc_low],
                randomness,
            );
        }

        let [old_hash_is_zero_storage_hash, new_hash_is_zero_storage_hash, ..] =
            self.is_zero_gadgets;
        old_hash_is_zero_storage_hash.assign_value_and_inverse(
            region,
            offset,
            old_hash - *ZERO_PAIR_HASH,
        );
        new_hash_is_zero_storage_hash.assign_value_and_inverse(
            region,
            offset,
            new_hash - *ZERO_PAIR_HASH,
        );

        match path_type {
            PathType::Start => unreachable!(),
            PathType::Common => {}
            PathType::ExtensionOld => {
                let new_key = new.key();
                let other_key = if key != new_key { new_key } else { old.key() };

                let [.., key_equals_other_key, new_hash_is_zero] = self.is_zero_gadgets;
                key_equals_other_key.assign_value_and_inverse(region, offset, key - other_key);
                new_hash_is_zero.assign_value_and_inverse(region, offset, new_hash);

                if key != other_key {
                    let [.., other_leaf_data_hash] = self.intermediate_values;
                    other_leaf_data_hash.assign(region, offset, new.value_hash());
                }
            }
            PathType::ExtensionNew => {
                let old_key = old.key();
                let other_key = if key != old_key { old_key } else { new.key() };

                let [.., key_equals_other_key, old_hash_is_zero] = self.is_zero_gadgets;
                key_equals_other_key.assign_value_and_inverse(region, offset, key - other_key);
                old_hash_is_zero.assign_value_and_inverse(region, offset, old_hash);

                if key != other_key {
                    let [.., other_leaf_data_hash] = self.intermediate_values;
                    other_leaf_data_hash.assign(region, offset, old.value_hash());
                }
            }
        }

        1
    }
}

fn old_left<F: FieldExt>(config: &MptUpdateConfig) -> Query<F> {
    config.direction.current() * config.sibling.current()
        + (Query::one() - config.direction.current()) * config.old_hash.current()
}

fn old_right<F: FieldExt>(config: &MptUpdateConfig) -> Query<F> {
    config.direction.current() * config.old_hash.current()
        + (Query::one() - config.direction.current()) * config.sibling.current()
}

fn new_left<F: FieldExt>(config: &MptUpdateConfig) -> Query<F> {
    config.direction.current() * config.sibling.current()
        + (Query::one() - config.direction.current()) * config.new_hash.current()
}

fn new_right<F: FieldExt>(config: &MptUpdateConfig) -> Query<F> {
    config.direction.current() * config.new_hash.current()
        + (Query::one() - config.direction.current()) * config.sibling.current()
}

fn address_to_fr(a: Address) -> Fr {
    let mut bytes = [0u8; 32];
    bytes[32 - 20..].copy_from_slice(a.as_bytes());
    bytes.reverse();
    Fr::from_repr(bytes).unwrap()
}

fn configure_segment_transitions<F: FieldExt>(
    cb: &mut ConstraintBuilder<F>,
    segment: &OneHot<SegmentType>,
    proof: MPTProofType,
) {
    let transitions = segment::transitions(proof);
    for variant in SegmentType::iter() {
        cb.condition(segment.current_matches(&[variant]), |cb| {
            if let Some(next_segments) = transitions.get(&variant) {
                cb.assert(
                    "transition for current segment -> next segment",
                    segment.next_matches(next_segments),
                );
            } else {
                cb.assert_unreachable("unreachable segment for proof");
            }
        });
    }
}

fn configure_common_path<F: FieldExt>(
    cb: &mut ConstraintBuilder<F>,
    config: &MptUpdateConfig,
    poseidon: &impl PoseidonLookup,
) {
    cb.condition(
        config
            .path_type
            .next_matches(&[PathType::Common, PathType::Start]),
        |cb| {
            cb.poseidon_lookup(
                "poseidon hash correct for old common path",
                [
                    old_left(config),
                    old_right(config),
                    config.domain.current(),
                    config.old_hash.previous(),
                ],
                poseidon,
            );
            cb.poseidon_lookup(
                "poseidon hash correct for new common path",
                [
                    new_left(config),
                    new_right(config),
                    config.domain.current(),
                    config.new_hash.previous(),
                ],
                poseidon,
            );
        },
    );
    cb.condition(
        config.path_type.next_matches(&[PathType::ExtensionNew]),
        |cb| {
            cb.assert_zero(
                "old domain is not HashDomain::Branch3",
                (config.domain.current() - u64::from(HashDomain::Branch0))
                    * (config.domain.current() - u64::from(HashDomain::Branch1))
                    * (config.domain.current() - u64::from(HashDomain::Branch2))
                    * (config.domain.current() - u64::from(HashDomain::AccountFields)),
            );
            cb.poseidon_lookup(
                "poseidon hash correct for old common path",
                [
                    old_left(config),
                    old_right(config),
                    config.domain.current(),
                    config.old_hash.previous(),
                ],
                poseidon,
            );

            let is_type_2 = config
                .segment_type
                .next_matches(&[SegmentType::AccountLeaf0, SegmentType::StorageLeaf0]);
            cb.condition(!is_type_2.clone(), |cb| {
                let new_domain = config.intermediate_values[2];
                cb.assert_equal(
                    "new domain matches direction and domain after insertion",
                    new_domain.current(),
                    lagrange_polynomial(
                        config.domain.current(),
                        &[
                            (
                                HashDomain::Branch0.into(),
                                BinaryQuery(config.direction.current()).select(
                                    Query::from(HashDomain::Branch1.into_u64()),
                                    Query::from(HashDomain::Branch2.into_u64()),
                                ),
                            ),
                            (
                                HashDomain::Branch1.into(),
                                Query::from(HashDomain::Branch3.into_u64()),
                            ),
                            (
                                HashDomain::Branch2.into(),
                                Query::from(HashDomain::Branch3.into_u64()),
                            ),
                            (
                                HashDomain::AccountFields.into(),
                                Query::from(HashDomain::AccountFields.into_u64()),
                            ),
                        ],
                    ),
                );
                cb.poseidon_lookup(
                    "poseidon hash correct for new common path",
                    [
                        new_left(config),
                        new_right(config),
                        new_domain.current(),
                        config.new_hash.previous(),
                    ],
                    poseidon,
                );
            });
            cb.condition(is_type_2, |cb| {
                cb.assert_zero(
                    "old hash is zero for type 2 empty account",
                    config.old_hash.current(),
                );
                cb.poseidon_lookup(
                    "poseidon hash correct for new common path",
                    [
                        new_left(config),
                        new_right(config),
                        config.domain.current(),
                        config.new_hash.previous(),
                    ],
                    poseidon,
                );
            });
        },
    );
    cb.condition(
        config.path_type.next_matches(&[PathType::ExtensionOld]),
        |cb| {
            cb.assert_zero(
                "new domain is not HashDomain::Branch3",
                (config.domain.current() - u64::from(HashDomain::Branch0))
                    * (config.domain.current() - u64::from(HashDomain::Branch1))
                    * (config.domain.current() - u64::from(HashDomain::Branch2))
                    * (config.domain.current() - u64::from(HashDomain::AccountFields)),
            );
            cb.poseidon_lookup(
                "poseidon hash correct for new common path",
                [
                    new_left(config),
                    new_right(config),
                    config.domain.current(),
                    config.new_hash.previous(),
                ],
                poseidon,
            );
            let is_type_2 = config
                .segment_type
                .next_matches(&[SegmentType::AccountLeaf0, SegmentType::StorageLeaf0]);
            cb.condition(!is_type_2.clone(), |cb| {
                let new_domain = config.intermediate_values[2];
                cb.assert_equal(
                    "new domain matches direction and domain before deletion",
                    new_domain.current(),
                    lagrange_polynomial(
                        config.domain.current(),
                        &[
                            (
                                HashDomain::Branch0.into(),
                                BinaryQuery(config.direction.current()).select(
                                    Query::from(Fr::from(HashDomain::Branch1)),
                                    Query::from(Fr::from(HashDomain::Branch2)),
                                ),
                            ),
                            (
                                HashDomain::Branch1.into(),
                                Query::from(Fr::from(HashDomain::Branch3)),
                            ),
                            (
                                HashDomain::Branch2.into(),
                                Query::from(Fr::from(HashDomain::Branch3)),
                            ),
                            (
                                HashDomain::AccountFields.into(),
                                Query::from(Fr::from(HashDomain::AccountFields)),
                            ),
                        ],
                    ),
                );
                cb.poseidon_lookup(
                    "poseidon hash correct for old common path",
                    [
                        old_left(config),
                        old_right(config),
                        new_domain.current(),
                        config.old_hash.previous(),
                    ],
                    poseidon,
                );
            });
            cb.condition(is_type_2, |cb| {
                cb.assert_zero(
                    "new hash is zero for type 2 empty account",
                    config.new_hash.current(),
                );
                cb.poseidon_lookup(
                    "poseidon hash correct for old common path",
                    [
                        old_left(config),
                        old_right(config),
                        config.domain.current(),
                        config.old_hash.previous(),
                    ],
                    poseidon,
                );
            });
        },
    );
}

fn configure_extension_old<F: FieldExt>(
    cb: &mut ConstraintBuilder<F>,
    config: &MptUpdateConfig,
    poseidon: &impl PoseidonLookup,
) {
    cb.assert(
        "can only delete existing storage trie nodes for storage proofs",
        config
            .proof_type
            .current_matches(&[MPTProofType::StorageChanged])
            .and(
                config
                    .segment_type
                    .current_matches(&[SegmentType::StorageTrie, SegmentType::StorageLeaf0]),
            ),
    );
    cb.assert_zero(
        "new value is 0 when deleting node",
        config.new_value.current(),
    );
    cb.assert_equal(
        "new_hash unchanged for path_type=ExtensionOld",
        config.new_hash.current(),
        config.new_hash.previous(),
    );
    cb.poseidon_lookup(
        "poseidon hash correct for old path",
        [
            old_left(config),
            old_right(config),
            config.domain.current(),
            config.old_hash.previous(),
        ],
        poseidon,
    );
    cb.assert(
        "common -> extension old switch only allowed in storage trie segments",
        config
            .path_type
            .previous_matches(&[PathType::ExtensionOld])
            .or(config
                .segment_type
                .current_matches(&[SegmentType::StorageTrie, SegmentType::StorageLeaf0])),
    );
    let is_storage_trie_segment = config
        .segment_type
        .current_matches(&[SegmentType::StorageTrie]);
    cb.condition(is_storage_trie_segment, |cb| {
        let is_final_storage_trie_segment = config
            .segment_type
            .next_matches(&[SegmentType::StorageLeaf0]);
        cb.condition(!is_final_storage_trie_segment.clone(), |cb| {
            cb.assert_zero(
                "sibling is zero for non-final old extension path segments",
                config.sibling.current(),
            );
        });
        cb.condition(is_final_storage_trie_segment, |cb| {
            cb.assert_equal(
                "sibling is new leaf hash for final new extension path segments",
                config.sibling.current(),
                config.new_hash.previous(),
            );
        });
    });
    cb.condition(
        config
            .segment_type
            .current_matches(&[SegmentType::StorageLeaf0]),
        |cb| {
            let [.., key_equals_other_key, new_hash_is_zero] = config.is_zero_gadgets;
            let [.., other_leaf_data_hash] = config.intermediate_values;
            nonexistence_proof::configure(
                cb,
                config.new_value,
                config.key,
                config.other_key,
                key_equals_other_key,
                config.new_hash,
                new_hash_is_zero,
                other_leaf_data_hash,
                poseidon,
            );
        },
    );
}

fn configure_extension_new<F: FieldExt>(
    cb: &mut ConstraintBuilder<F>,
    config: &MptUpdateConfig,
    poseidon: &impl PoseidonLookup,
) {
    cb.assert(
        "can only add new nodes for nonce, balance and storage proofs",
        config.proof_type.current_matches(&[
            MPTProofType::NonceChanged,
            MPTProofType::BalanceChanged,
            MPTProofType::StorageChanged,
        ]),
    );
    cb.assert_zero(
        "old value is 0 if old account is empty",
        config.old_value.current(),
    );
    cb.assert_equal(
        "old_hash unchanged for path_type=New",
        config.old_hash.current(),
        config.old_hash.previous(),
    );
    cb.poseidon_lookup(
        "poseidon hash correct for new extension path",
        [
            new_left(config),
            new_right(config),
            config.domain.current(),
            config.new_hash.previous(),
        ],
        poseidon,
    );
    cb.assert(
        "common -> extension new switch only allowed in trie segments",
        config
            .path_type
            .previous_matches(&[PathType::ExtensionNew])
            .or(config.segment_type.current_matches(&[
                SegmentType::AccountTrie,
                SegmentType::AccountLeaf0,
                SegmentType::StorageTrie,
                SegmentType::StorageLeaf0,
            ])),
    );
    let is_trie_segment = config
        .segment_type
        .current_matches(&[SegmentType::AccountTrie, SegmentType::StorageTrie]);
    cb.condition(is_trie_segment, |cb| {
        let is_final_trie_segment = !config
            .segment_type
            .next_matches(&[SegmentType::AccountTrie, SegmentType::StorageTrie]);
        cb.condition(!is_final_trie_segment.clone(), |cb| {
            cb.assert_zero(
                "sibling is zero for non-final new extension path segments",
                config.sibling.current(),
            )
        });
        cb.condition(is_final_trie_segment, |cb| {
            cb.assert_equal(
                "sibling is old leaf hash for final new extension path segments",
                config.sibling.current(),
                config.old_hash.current(),
            )
        });
    });
    cb.condition(
        config
            .segment_type
            .current_matches(&[SegmentType::AccountLeaf0, SegmentType::StorageLeaf0]),
        |cb| {
            let [.., key_equals_other_key, old_hash_is_zero] = config.is_zero_gadgets;
            let [.., other_leaf_data_hash] = config.intermediate_values;
            nonexistence_proof::configure(
                cb,
                config.old_value,
                config.key,
                config.other_key,
                key_equals_other_key,
                config.old_hash,
                old_hash_is_zero,
                other_leaf_data_hash,
                poseidon,
            );
        },
    );
}

fn configure_nonce<F: FieldExt>(
    cb: &mut ConstraintBuilder<F>,
    config: &MptUpdateConfig,
    bytes: &impl BytesLookup,
    poseidon: &impl PoseidonLookup,
) {
    cb.assert(
        "account leafs cannot be deleted",
        !config.path_type.current_matches(&[PathType::ExtensionOld]),
    );
    for variant in SegmentType::iter() {
        let conditional_constraints = |cb: &mut ConstraintBuilder<F>| match variant {
            SegmentType::Start | SegmentType::AccountTrie => {
                cb.condition(
                    config.segment_type.next_matches(&[SegmentType::Start]),
                    |cb| {
                        let [.., key_equals_other_key, hash_is_zero] = config.is_zero_gadgets;
                        let [_, _, _, other_leaf_data_hash, ..] = config.intermediate_values;
                        cb.assert_equal(
                            "old hash = new hash for empty account proof",
                            config.old_hash.current(),
                            config.new_hash.current(),
                        );
                        cb.assert_equal(
                            "old value = new value for empty account proof",
                            config.old_value.current(),
                            config.new_value.current(),
                        );
                        nonexistence_proof::configure(
                            cb,
                            config.old_value,
                            config.key,
                            config.other_key,
                            key_equals_other_key,
                            config.old_hash,
                            hash_is_zero,
                            other_leaf_data_hash,
                            poseidon,
                        );
                    },
                );
            }
            SegmentType::AccountLeaf0 => {
                cb.assert_equal("direction is 1", config.direction.current(), Query::one());
            }
            SegmentType::AccountLeaf1 => {
                cb.assert_zero("direction is 0", config.direction.current());
                cb.condition(
                    config.path_type.current_matches(&[PathType::ExtensionNew]),
                    |cb| {
                        cb.assert_zero(
                            "poseidon code hash is 0 for nonce extension new at AccountLeaf1",
                            config.sibling.current(),
                        )
                    },
                );
            }
            SegmentType::AccountLeaf2 => {
                cb.assert_zero("direction is 0", config.direction.current());
                cb.condition(
                    config.path_type.current_matches(&[PathType::ExtensionNew]),
                    |cb| {
                        cb.assert_equal(
                            "sibling is hash(0, hash(0, 0)) for nonce extension new at AccountLeaf2",
                            config.sibling.current(),
                            Query::from(*ZERO_STORAGE_ROOT_KECCAK_CODEHASH_HASH),
                        );
                    },
                );
            }
            SegmentType::AccountLeaf3 => {
                cb.assert_zero("direction is 0", config.direction.current());

                let new_code_size = (config.new_hash.current() - config.new_value.current())
                    * Query::Constant(F::from(1 << 32).square().invert().unwrap());
                cb.add_lookup(
                    "new nonce is 8 bytes",
                    [config.new_value.current(), Query::from(7)],
                    bytes.lookup(),
                );
                cb.condition(
                    config.path_type.current_matches(&[PathType::Common]),
                    |cb| {
                        cb.add_lookup(
                            "old nonce is 8 bytes",
                            [config.old_value.current(), Query::from(7)],
                            bytes.lookup(),
                        );
                        let old_code_size = (config.old_hash.current()
                            - config.old_value.current())
                            * Query::Constant(F::from(1 << 32).square().invert().unwrap());
                        cb.assert_equal(
                            "old_code_size = new_code_size for nonce update",
                            old_code_size.clone(),
                            new_code_size.clone(),
                        );
                        cb.add_lookup(
                            "existing code size is 8 bytes",
                            [old_code_size, Query::from(7)],
                            bytes.lookup(),
                        );
                    },
                );
                cb.condition(
                    config.path_type.current_matches(&[PathType::ExtensionNew]),
                    |cb| {
                        cb.assert_zero(
                            "old nonce is 0 for ExtensionNew nonce update",
                            config.old_value.current(),
                        );
                        cb.assert_zero(
                            "code size is 0 for ExtensionNew nonce update",
                            new_code_size,
                        );
                        cb.assert_zero(
                            "balance is 0 for ExtensionNew nonce update",
                            config.sibling.current(),
                        );
                    },
                );
            }
            _ => {}
        };
        cb.condition(
            config.segment_type.current_matches(&[variant]),
            conditional_constraints,
        );
    }
}

fn configure_code_size<F: FieldExt>(
    cb: &mut ConstraintBuilder<F>,
    config: &MptUpdateConfig,
    bytes: &impl BytesLookup,
    poseidon: &impl PoseidonLookup,
) {
    for variant in SegmentType::iter() {
        let conditional_constraints = |cb: &mut ConstraintBuilder<F>| match variant {
            SegmentType::Start | SegmentType::AccountTrie => {
                cb.condition(
                    config.segment_type.next_matches(&[SegmentType::Start]),
                    |cb| {
                        let [.., key_equals_other_key, hash_is_zero] = config.is_zero_gadgets;
                        let [_, _, _, other_leaf_data_hash, ..] = config.intermediate_values;
                        cb.assert_equal(
                            "old hash = new hash for empty account proof",
                            config.old_hash.current(),
                            config.new_hash.current(),
                        );
                        cb.assert_equal(
                            "old value = new value for empty account proof",
                            config.old_value.current(),
                            config.new_value.current(),
                        );
                        nonexistence_proof::configure(
                            cb,
                            config.old_value,
                            config.key,
                            config.other_key,
                            key_equals_other_key,
                            config.old_hash,
                            hash_is_zero,
                            other_leaf_data_hash,
                            poseidon,
                        );
                    },
                );
            }
            SegmentType::AccountLeaf0 => {
                cb.assert_equal("direction is 1", config.direction.current(), Query::one());
            }
            SegmentType::AccountLeaf1 => {
                cb.assert_zero("direction is 0", config.direction.current());
            }
            SegmentType::AccountLeaf2 => {
                cb.assert_zero("direction is 0", config.direction.current());
            }
            SegmentType::AccountLeaf3 => {
                cb.assert_zero("direction is 0", config.direction.current());

                let old_nonce = config.old_hash.current()
                    - config.old_value.current() * Query::Constant(F::from(1 << 32).square());
                let new_nonce = config.new_hash.current()
                    - config.new_value.current() * Query::Constant(F::from(1 << 32).square());
                cb.add_lookup(
                    "old code size is 8 bytes",
                    [config.old_value.current(), Query::from(7)],
                    bytes.lookup(),
                );
                cb.add_lookup(
                    "new code size is 8 bytes",
                    [config.new_value.current(), Query::from(7)],
                    bytes.lookup(),
                );
                cb.assert_equal(
                    "old nonce = new nonce for code size update",
                    old_nonce.clone(),
<<<<<<< HEAD
                    new_nonce.clone(),
                );
                cb.add_lookup(
                    "nonce is 8 bytes",
                    [old_nonce.clone(), Query::from(7)],
=======
                    new_nonce,
                );
                cb.add_lookup(
                    "nonce is 8 bytes",
                    [old_nonce, Query::from(7)],
>>>>>>> 6232ff4e
                    bytes.lookup(),
                );
            }
            _ => {}
        };
        cb.condition(
            config.segment_type.current_matches(&[variant]),
            conditional_constraints,
        );
    }
}

fn configure_balance<F: FieldExt>(
    cb: &mut ConstraintBuilder<F>,
    config: &MptUpdateConfig,
    poseidon: &impl PoseidonLookup,
    rlc: &impl RlcLookup,
) {
    for variant in SegmentType::iter() {
        let conditional_constraints = |cb: &mut ConstraintBuilder<F>| match variant {
            SegmentType::Start | SegmentType::AccountTrie => {
                cb.condition(
                    config.segment_type.next_matches(&[SegmentType::Start]),
                    |cb| {
                        let [.., key_equals_other_key, hash_is_zero] = config.is_zero_gadgets;
                        let [_, _, _, other_leaf_data_hash, ..] = config.intermediate_values;
                        cb.assert_equal(
                            "old hash = new hash for empty account proof",
                            config.old_hash.current(),
                            config.new_hash.current(),
                        );
                        cb.assert_equal(
                            "old value = new value for empty account proof",
                            config.old_value.current(),
                            config.new_value.current(),
                        );
                        nonexistence_proof::configure(
                            cb,
                            config.old_value,
                            config.key,
                            config.other_key,
                            key_equals_other_key,
                            config.old_hash,
                            hash_is_zero,
                            other_leaf_data_hash,
                            poseidon,
                        );
                    },
                );
            }
            SegmentType::AccountLeaf0 => {
                cb.assert_equal(
                    "balance AccountLeaf0 domain is Leaf",
                    config.domain.current(),
                    Query::from(u64::from(HashDomain::Leaf)),
                );
                cb.assert_equal("direction is 1", config.direction.current(), Query::one());
            }
            SegmentType::AccountLeaf1 => {
                cb.assert_equal(
                    "balance AccountLeaf1 domain is AccountFields",
                    config.domain.current(),
                    Query::from(u64::from(HashDomain::AccountFields)),
                );
                cb.assert_zero("direction is 0", config.direction.current());
                cb.condition(
                    config.path_type.current_matches(&[PathType::ExtensionNew]),
                    |cb| {
                        cb.assert_zero(
                            "poseidon code hash is 0 for balance extension new at AccountLeaf1",
                            config.sibling.current(),
                        );
                    },
                );
            }
            SegmentType::AccountLeaf2 => {
                cb.assert_zero("direction is 0", config.direction.current());
                cb.condition(
                    config.path_type.current_matches(&[PathType::ExtensionNew]),
                    |cb| {
                        cb.assert_equal(
                            "sibling is hash(0, hash(0, 0)) for balance extension new at AccountLeaf2",
                            config.sibling.current(),
                            Query::from(*ZERO_STORAGE_ROOT_KECCAK_CODEHASH_HASH),
                        );
                    },
                );
            }
            SegmentType::AccountLeaf3 => {
                cb.assert_equal("direction is 1", config.direction.current(), Query::one());
                cb.condition(
                    config.path_type.current_matches(&[PathType::Common]),
                    |cb| {
                        cb.add_lookup(
                            "old balance is rlc(old_hash) and fits into 31 bytes",
                            [
                                config.old_hash.current(),
                                Query::from(30),
                                config.old_value.current(),
                            ],
                            rlc.lookup(),
                        );
                    },
                );
                cb.add_lookup(
                    "new balance is rlc(new_hash) and fits into 31 bytes",
                    [
                        config.new_hash.current(),
                        Query::from(30),
                        config.new_value.current(),
                    ],
                    rlc.lookup(),
                );
                cb.condition(
                    config.path_type.current_matches(&[PathType::ExtensionNew]),
                    |cb| {
                        cb.assert_zero(
                            "sibling (code_size + nonce << 64) is 0 for new account)",
                            config.sibling.current(),
                        );
                    },
                );
                cb.condition(
                    config.path_type.current_matches(&[PathType::ExtensionNew]),
                    |cb| {
                        cb.assert_zero(
                            "nonce and code size are 0 for new account",
                            config.sibling.current(),
                        );
                    },
                );
            }
            _ => {}
        };
        cb.condition(
            config.segment_type.current_matches(&[variant]),
            conditional_constraints,
        );
    }
}

fn configure_poseidon_code_hash<F: FieldExt>(
    cb: &mut ConstraintBuilder<F>,
    config: &MptUpdateConfig,
) {
    for variant in SegmentType::iter() {
        let conditional_constraints = |cb: &mut ConstraintBuilder<F>| match variant {
            SegmentType::AccountLeaf0 => {
                cb.assert_equal("direction is 1", config.direction.current(), Query::one());
            }
            SegmentType::AccountLeaf1 => {
                cb.assert_equal("direction is 1", config.direction.current(), Query::one());
                cb.assert_equal(
                    "old_hash is old poseidon code hash",
                    config.old_value.current(),
                    config.old_hash.current(),
                );
                cb.assert_equal(
                    "new_hash is new poseidon code hash",
                    config.new_value.current(),
                    config.new_hash.current(),
                );
            }
            _ => {}
        };
        cb.condition(
            config.segment_type.current_matches(&[variant]),
            conditional_constraints,
        );
    }
}

fn configure_keccak_code_hash<F: FieldExt>(
    cb: &mut ConstraintBuilder<F>,
    config: &MptUpdateConfig,
    poseidon: &impl PoseidonLookup,
    bytes: &impl BytesLookup,
    rlc: &impl RlcLookup,
    randomness: Query<F>,
) {
    for variant in SegmentType::iter() {
        let conditional_constraints = |cb: &mut ConstraintBuilder<F>| match variant {
            SegmentType::Start | SegmentType::AccountTrie => {
                cb.condition(
                    config.segment_type.next_matches(&[SegmentType::Start]),
                    |cb| {
                        let [.., key_equals_other_key, hash_is_zero] = config.is_zero_gadgets;
                        let [_, _, _, other_leaf_data_hash, ..] = config.intermediate_values;
                        cb.assert_equal(
                            "old hash = new hash for empty account proof",
                            config.old_hash.current(),
                            config.new_hash.current(),
                        );
                        cb.assert_equal(
                            "old value = new value for empty account proof",
                            config.old_value.current(),
                            config.new_value.current(),
                        );
                        nonexistence_proof::configure(
                            cb,
                            config.old_value,
                            config.key,
                            config.other_key,
                            key_equals_other_key,
                            config.old_hash,
                            hash_is_zero,
                            other_leaf_data_hash,
                            poseidon,
                        );
                    },
                );
            }
            SegmentType::AccountLeaf0 => {
                cb.assert_equal("direction is 1", config.direction.current(), Query::one());
            }
            SegmentType::AccountLeaf1 => {
                cb.assert_zero("direction is 0", config.direction.current());
            }
            SegmentType::AccountLeaf2 => {
                cb.assert_equal("direction is 1", config.direction.current(), Query::one());
            }
            SegmentType::AccountLeaf3 => {
                cb.assert_equal("direction is 1", config.direction.current(), Query::one());

                let [old_high, old_low, new_high, new_low, ..] = config.intermediate_values;
                let [rlc_old_high, rlc_old_low, rlc_new_high, rlc_new_low, ..] =
                    config.second_phase_intermediate_values;
                configure_word_rlc(
                    cb,
                    [config.old_hash, old_high, old_low],
                    [config.old_value, rlc_old_high, rlc_old_low],
                    poseidon,
                    bytes,
                    rlc,
                    randomness.clone(),
                );
                configure_word_rlc(
                    cb,
                    [config.new_hash, new_high, new_low],
                    [config.new_value, rlc_new_high, rlc_new_low],
                    poseidon,
                    bytes,
                    rlc,
                    randomness.clone(),
                );
            }
            _ => {}
        };
        cb.condition(
            config.segment_type.current_matches(&[variant]),
            conditional_constraints,
        );
    }
}

fn configure_storage<F: FieldExt>(
    cb: &mut ConstraintBuilder<F>,
    config: &MptUpdateConfig,
    poseidon: &impl PoseidonLookup,
    bytes: &impl BytesLookup,
    rlc: &impl RlcLookup,
    randomness: Query<F>,
) {
    for variant in SegmentType::iter() {
        let conditional_constraints = |cb: &mut ConstraintBuilder<F>| match variant {
            SegmentType::AccountLeaf0 => {
                cb.assert_equal("direction is 1", config.direction.current(), Query::one());
            }
            SegmentType::AccountLeaf1 => {
                cb.assert_zero("direction is 0", config.direction.current());
            }
            SegmentType::AccountLeaf2 => {
                cb.assert_equal("direction is 1", config.direction.current(), Query::one());
            }
            SegmentType::AccountLeaf3 => {
                cb.assert_zero("direction is 0", config.direction.current());
                let [key_high, key_low, ..] = config.intermediate_values;
                let [rlc_key_high, rlc_key_low, ..] = config.second_phase_intermediate_values;
                configure_word_rlc(
                    cb,
                    [config.key, key_high, key_low],
                    [config.storage_key_rlc, rlc_key_high, rlc_key_low],
                    poseidon,
                    bytes,
                    rlc,
                    randomness.clone(),
                );
            }
            SegmentType::StorageLeaf0 => {
                cb.assert_equal("direction is 1", config.direction.current(), Query::one());

                let [old_high, old_low, new_high, new_low, ..] = config.intermediate_values;
                let [rlc_old_high, rlc_old_low, rlc_new_high, rlc_new_low, ..] =
                    config.second_phase_intermediate_values;
                cb.condition(
                    config.path_type.current_matches(&[PathType::Common]),
                    |cb| {
                        configure_word_rlc(
                            cb,
                            [config.old_hash, old_high, old_low],
                            [config.old_value, rlc_old_high, rlc_old_low],
                            poseidon,
                            bytes,
                            rlc,
                            randomness.clone(),
                        );
                        configure_word_rlc(
                            cb,
                            [config.new_hash, new_high, new_low],
                            [config.new_value, rlc_new_high, rlc_new_low],
                            poseidon,
                            bytes,
                            rlc,
                            randomness.clone(),
                        );
                    },
                );

                let [old_hash_is_zero_storage_hash, new_hash_is_zero_storage_hash, ..] =
                    config.is_zero_gadgets;
                cb.assert_equal(
                    "old_hash_minus_zero_storage_hash = old_hash - hash(0, 0)",
                    old_hash_is_zero_storage_hash.value.current(),
                    config.old_hash.current() - *ZERO_PAIR_HASH,
                );
                cb.assert_equal(
                    "new_hash_minus_zero_storage_hash = new_hash - hash(0, 0)",
                    new_hash_is_zero_storage_hash.value.current(),
                    config.new_hash.current() - *ZERO_PAIR_HASH,
                );
                cb.assert(
                    "old hash != hash(0, 0)",
                    !old_hash_is_zero_storage_hash.current(),
                );
                cb.assert(
                    "new hash != hash(0, 0)",
                    !new_hash_is_zero_storage_hash.current(),
                );
            }
            _ => {}
        };
        cb.condition(
            config.segment_type.current_matches(&[variant]),
            conditional_constraints,
        );
    }
}

fn configure_empty_storage<F: FieldExt>(
    cb: &mut ConstraintBuilder<F>,
    config: &MptUpdateConfig,
    poseidon: &impl PoseidonLookup,
    bytes: &impl BytesLookup,
    rlc: &impl RlcLookup,
    randomness: Query<F>,
) {
    let [key_high, key_low, _, other_leaf_data_hash, ..] = config.intermediate_values;
    let [rlc_key_high, rlc_key_low, ..] = config.second_phase_intermediate_values;
    let [.., key_equals_other_key, hash_is_zero] = config.is_zero_gadgets;

    cb.assert_zero(
        "old value is 0 for empty storage",
        config.old_value.current(),
    );
    cb.assert_zero(
        "new value is 0 for empty storage",
        config.new_value.current(),
    );
<<<<<<< HEAD
=======
    cb.assert(
        "empty storage proof does not extend trie",
        config
            .path_type
            .current_matches(&[PathType::Start, PathType::Common]),
    );
    cb.assert_equal(
        "hash doesn't change for empty account",
        config.old_hash.current(),
        config.new_hash.current(),
    );
>>>>>>> 6232ff4e

    let is_final_segment = config.segment_type.next_matches(&[SegmentType::Start]);
    cb.condition(is_final_segment, |cb| {
        nonexistence_proof::configure(
            cb,
            config.old_value,
            config.key,
            config.other_key,
            key_equals_other_key,
            config.old_hash,
            hash_is_zero,
            other_leaf_data_hash,
            poseidon,
        );
    });

    for variant in SegmentType::iter() {
        let conditional_constraints = |cb: &mut ConstraintBuilder<F>| match variant {
            SegmentType::AccountLeaf0 => {
                cb.assert_equal("direction is 1", config.direction.current(), Query::one());
            }
            SegmentType::AccountLeaf1 => {
                cb.assert_zero("direction is 0", config.direction.current());
            }
            SegmentType::AccountLeaf2 => {
                cb.assert_equal("direction is 1", config.direction.current(), Query::one());
            }
            SegmentType::AccountLeaf3 => {
                cb.assert_zero("direction is 0", config.direction.current());
                // Note that this constraint doesn't apply if the account doesn't exist. This
                // is ok, because every storage key for an empty account is empty.
                configure_word_rlc(
                    cb,
                    [config.key, key_high, key_low],
                    [config.storage_key_rlc, rlc_key_high, rlc_key_low],
                    poseidon,
                    bytes,
                    rlc,
                    randomness.clone(),
                );
            }
            _ => (),
        };
        cb.condition(
            config.segment_type.current_matches(&[variant]),
            conditional_constraints,
        );
    }
}

fn configure_empty_account<F: FieldExt>(
    cb: &mut ConstraintBuilder<F>,
    config: &MptUpdateConfig,
    poseidon: &impl PoseidonLookup,
) {
    cb.assert_zero("old value is 0", config.old_value.current());
    cb.assert_zero("new value is 0", config.new_value.current());
    cb.assert_equal(
        "hash doesn't change for empty account",
        config.old_hash.current(),
        config.new_hash.current(),
    );
    for variant in SegmentType::iter() {
        let conditional_constraints = |cb: &mut ConstraintBuilder<F>| match variant {
            SegmentType::Start | SegmentType::AccountTrie => {
                let is_final_segment = config.segment_type.next_matches(&[SegmentType::Start]);
                cb.condition(is_final_segment, |cb| {
                    let [.., key_equals_other_key, hash_is_zero] = config.is_zero_gadgets;
                    let [_, _, _, other_leaf_data_hash, ..] = config.intermediate_values;
                    cb.assert_equal(
                        "new_hash = old_hash",
                        config.old_hash.current(),
                        config.new_hash.current(),
                    );
                    cb.assert_equal(
                        "old value = new value for empty account proof",
                        config.old_value.current(),
                        config.new_value.current(),
                    );
                    nonexistence_proof::configure(
                        cb,
                        config.old_value,
                        config.key,
                        config.other_key,
                        key_equals_other_key,
                        config.new_hash,
                        hash_is_zero,
                        other_leaf_data_hash,
                        poseidon,
                    );
                });
            }
            _ => {}
        };
        cb.condition(
            config.segment_type.current_matches(&[variant]),
            conditional_constraints,
        );
    }
}

fn address_high(a: Address) -> u128 {
    let high_bytes: [u8; 16] = a.0[..16].try_into().unwrap();
    u128::from_be_bytes(high_bytes)
}

fn address_low(a: Address) -> u32 {
    let low_bytes: [u8; 4] = a.0[16..].try_into().unwrap();
    u32::from_be_bytes(low_bytes)
}

// ... the return traces: ([inp;2], domain, hash)
pub fn hash_traces(proofs: &[Proof]) -> Vec<([Fr; 2], Fr, Fr)> {
    let mut hash_traces = vec![(
        [Fr::zero(), Fr::zero()],
        HashDomain::Pair.into(),
        *ZERO_PAIR_HASH,
    )];
    for proof in proofs.iter() {
        for (left, right, domain, hash) in proof.account_trie_rows.poseidon_lookups() {
            hash_traces.push(([left, right], Fr::from(domain), hash));
        }

        hash_traces.extend(
            proof
                .storage
                .poseidon_lookups()
                .into_iter()
                .map(|(left, right, domain, h)| ([left, right], Fr::from(domain), h)),
        );

        let key = account_key(proof.claim.address);
        hash_traces.push((
            [
                Fr::from_u128(address_high(proof.claim.address)),
                Fr::from_u128(u128::from(address_low(proof.claim.address)) << 96),
            ],
            HashDomain::Pair.into(),
            key,
        ));

        if let Some(data_hash) = proof.old.leaf_data_hash {
            hash_traces.push((
                [proof.old.key, data_hash],
                HashDomain::Leaf.into(),
                domain_hash(proof.old.key, data_hash, HashDomain::Leaf),
            ));
        }
        if let Some(data_hash) = proof.new.leaf_data_hash {
            hash_traces.push((
                [proof.new.key, data_hash],
                HashDomain::Leaf.into(),
                domain_hash(proof.new.key, data_hash, HashDomain::Leaf),
            ));
        }

        for account_leaf_hash_traces in
            [proof.old_account_hash_traces, proof.new_account_hash_traces]
        {
            for [left, right, digest] in account_leaf_hash_traces {
                if domain_hash(left, right, HashDomain::AccountFields) == digest {
                    hash_traces.push(([left, right], HashDomain::AccountFields.into(), digest))
                } else if domain_hash(left, right, HashDomain::Leaf) == digest {
                    hash_traces.push(([left, right], HashDomain::Leaf.into(), digest))
                } else if domain_hash(left, right, HashDomain::Pair) == digest {
                    hash_traces.push(([left, right], HashDomain::Pair.into(), digest))
                }
            }
        }
    }
    hash_traces.sort();
    hash_traces.dedup();
    hash_traces
}

/// ...
pub fn key_bit_lookups(proofs: &[Proof]) -> Vec<(Fr, usize, bool)> {
    let mut lookups = vec![(Fr::zero(), 0, false), (Fr::one(), 0, true)];
    for proof in proofs.iter() {
        for (i, (direction, _, _, _, _, is_padding_open, is_padding_close)) in
            proof.address_hash_traces.iter().rev().enumerate()
        {
            match (is_padding_open, is_padding_close) {
                (false, false) => {
                    let mut lookup_keys = vec![proof.old.key, proof.new.key];
                    let key = account_key(proof.claim.address);
                    if !lookup_keys.contains(&key) {
                        lookup_keys.push(key);
                    }
                    lookup_keys
                        .into_iter()
                        .for_each(|k| lookups.push((k, i, *direction)));
                }
                (false, true) => {
                    lookups.push((proof.old.key, i, *direction));
                }
                (true, false) => {
                    lookups.push((proof.new.key, i, *direction));
                }
                (true, true) => unreachable!(),
            };
        }
        lookups.extend(proof.storage.key_bit_lookups());
    }

    lookups.sort();
    lookups.dedup();
    lookups
}

/// ...
pub fn byte_representations(proofs: &[Proof]) -> (Vec<u32>, Vec<u64>, Vec<u128>, Vec<Fr>) {
    let mut u32s = vec![];
    let mut u64s = vec![];
    let mut u128s = vec![0];
    let mut frs = vec![];

    for proof in proofs {
        u128s.push(address_high(proof.claim.address));
        u32s.push(address_low(proof.claim.address));
        match MPTProofType::from(proof.claim) {
            MPTProofType::NonceChanged | MPTProofType::CodeSizeExists => {
                u128s.push(address_high(proof.claim.address));
                if let Some(account) = proof.old_account {
                    u64s.push(account.nonce);
                    u64s.push(account.code_size);
                };
                if let Some(account) = proof.new_account {
                    u64s.push(account.nonce);
                    u64s.push(account.code_size);
                };
            }
            MPTProofType::BalanceChanged => {
                u128s.push(address_high(proof.claim.address));
                if let Some(account) = proof.old_account {
                    frs.push(account.balance);
                };
                if let Some(account) = proof.new_account {
                    frs.push(account.balance);
                };
            }
            MPTProofType::PoseidonCodeHashExists => {
                u128s.push(address_high(proof.claim.address));
            }
            MPTProofType::CodeHashExists => {
                u128s.push(address_high(proof.claim.address));
                if let Some(account) = proof.old_account {
                    let (hi, lo) = u256_hi_lo(&account.keccak_codehash);
                    u128s.push(hi);
                    u128s.push(lo);
                };
                if let Some(account) = proof.new_account {
                    let (hi, lo) = u256_hi_lo(&account.keccak_codehash);
                    u128s.push(hi);
                    u128s.push(lo);
                };
            }
            MPTProofType::StorageChanged => {
                u128s.push(address_high(proof.claim.address));
                let (storage_key_high, storage_key_low) = u256_hi_lo(&proof.claim.storage_key());
                u128s.push(storage_key_high);
                u128s.push(storage_key_low);

                match &proof.storage {
                    StorageProof::Root(_) => unreachable!(),
                    StorageProof::Update {
                        old_leaf, new_leaf, ..
                    } => {
                        let (old_value_high, old_value_low) = u256_hi_lo(&old_leaf.value());
                        let (new_value_high, new_value_low) = u256_hi_lo(&new_leaf.value());
                        u128s.extend(vec![
                            old_value_high,
                            old_value_low,
                            new_value_high,
                            new_value_low,
                        ]);
                    }
                }
            }
            MPTProofType::StorageDoesNotExist => {
                u128s.push(address_high(proof.claim.address));
                let (storage_key_high, storage_key_low) = u256_hi_lo(&proof.claim.storage_key());
                u128s.push(storage_key_high);
                u128s.push(storage_key_low);
            }
            _ => {}
        }
    }

    u32s.sort();
    u32s.dedup();

    u64s.sort();
    u64s.dedup();

    u128s.sort();
    u128s.dedup();

    frs.sort();
    frs.dedup();

    (u32s, u64s, u128s, frs)
}

/// ..
pub fn mpt_update_keys(proofs: &[Proof]) -> Vec<Fr> {
    let mut keys = vec![Fr::zero(), Fr::one()];
    for proof in proofs.iter() {
        keys.push(proof.old.key);
        keys.push(proof.new.key);
        keys.push(account_key(proof.claim.address));
        keys.extend(proof.storage.key_lookups());
        keys.push(proof.claim.old_root);
        keys.push(proof.claim.new_root);
    }
    keys.sort();
    keys.dedup();
    keys
}<|MERGE_RESOLUTION|>--- conflicted
+++ resolved
@@ -1499,19 +1499,11 @@
                 cb.assert_equal(
                     "old nonce = new nonce for code size update",
                     old_nonce.clone(),
-<<<<<<< HEAD
-                    new_nonce.clone(),
-                );
-                cb.add_lookup(
-                    "nonce is 8 bytes",
-                    [old_nonce.clone(), Query::from(7)],
-=======
                     new_nonce,
                 );
                 cb.add_lookup(
                     "nonce is 8 bytes",
                     [old_nonce, Query::from(7)],
->>>>>>> 6232ff4e
                     bytes.lookup(),
                 );
             }
@@ -1880,8 +1872,6 @@
         "new value is 0 for empty storage",
         config.new_value.current(),
     );
-<<<<<<< HEAD
-=======
     cb.assert(
         "empty storage proof does not extend trie",
         config
@@ -1893,7 +1883,6 @@
         config.old_hash.current(),
         config.new_hash.current(),
     );
->>>>>>> 6232ff4e
 
     let is_final_segment = config.segment_type.next_matches(&[SegmentType::Start]);
     cb.condition(is_final_segment, |cb| {
