mod nonexistence_proof;
mod path;
mod segment;
mod word_rlc;
pub use path::PathType;
use segment::SegmentType;
use word_rlc::{assign as assign_word_rlc, configure as configure_word_rlc};

use super::{
    byte_representation::{BytesLookup, RlcLookup},
    canonical_representation::FrRlcLookup,
    is_zero::IsZeroGadget,
    key_bit::KeyBitLookup,
    one_hot::OneHot,
    poseidon::PoseidonLookup,
    rlc_randomness::RlcRandomness,
};
use crate::{
    constraint_builder::{
        AdviceColumn, BinaryQuery, ConstraintBuilder, Query, SecondPhaseAdviceColumn,
    },
    types::{
        storage::{StorageLeaf, StorageProof},
        trie::{next_domain, TrieRows},
        ClaimKind, HashDomain, Proof,
    },
    util::{account_key, domain_hash, lagrange_polynomial, rlc, u256_hi_lo, u256_to_big_endian},
    MPTProofType,
};
use ethers_core::types::Address;
use halo2_proofs::circuit::Layouter;
use halo2_proofs::{
    arithmetic::Field,
    circuit::{Region, Value},
<<<<<<< HEAD
    halo2curves::{bn256::Fr, ff::FromUniformBytes, group::ff::PrimeField},
=======
    halo2curves::bn256::Fr,
>>>>>>> 0c5756f7
    plonk::ConstraintSystem,
};
use itertools::{izip, Itertools};
use lazy_static::lazy_static;
use strum::IntoEnumIterator;

lazy_static! {
    static ref ZERO_PAIR_HASH: Fr = domain_hash(Fr::zero(), Fr::zero(), HashDomain::Pair);
    static ref ZERO_STORAGE_ROOT_KECCAK_CODEHASH_HASH: Fr =
        domain_hash(Fr::zero(), *ZERO_PAIR_HASH, HashDomain::AccountFields);
}

<<<<<<< HEAD
pub trait MptUpdateLookup<F: FromUniformBytes<64> + Ord> {
    fn lookup(&self) -> [Query<F>; 8];
=======
pub trait MptUpdateLookup<F: FieldExt> {
    fn lookup(&self) -> [Query<F>; 7];
>>>>>>> 0c5756f7
}

#[derive(Clone)]
pub struct MptUpdateConfig {
    domain: AdviceColumn,

    old_hash: AdviceColumn,
    new_hash: AdviceColumn,
    old_value: SecondPhaseAdviceColumn,
    new_value: SecondPhaseAdviceColumn,
    proof_type: OneHot<MPTProofType>,
    storage_key_rlc: SecondPhaseAdviceColumn,

    segment_type: OneHot<SegmentType>,
    path_type: OneHot<PathType>,
    depth: AdviceColumn,

    key: AdviceColumn,
    other_key: AdviceColumn,

    // TODO: make this a BinaryColumn for readability, even though this actually must already
    // binary because of the key bit lookup.
    direction: AdviceColumn,
    sibling: AdviceColumn,

    intermediate_values: [AdviceColumn; 10], // can be 4?
    second_phase_intermediate_values: [SecondPhaseAdviceColumn; 10], // 4?
    is_zero_gadgets: [IsZeroGadget; 4],      // can be 3
}

<<<<<<< HEAD
impl<F: FromUniformBytes<64> + Ord> MptUpdateLookup<F> for MptUpdateConfig {
    fn lookup(&self) -> [Query<F>; 8] {
=======
impl<F: FieldExt> MptUpdateLookup<F> for MptUpdateConfig {
    fn lookup(&self) -> [Query<F>; 7] {
>>>>>>> 0c5756f7
        let is_start = || self.segment_type.current_matches(&[SegmentType::Start]);
        // Note that one non-start rows, all 7 queries will be 0. This corresponds to a valid
        // mpt proof in that in an empty trie, the zero address has nonce = 0.
        let old_root_rlc = self.second_phase_intermediate_values[0].current() * is_start();
        let new_root_rlc = self.second_phase_intermediate_values[1].current() * is_start();
        let proof_type = self.proof_type.current() * is_start();
        let old_value = self.old_value.current() * is_start();
        let new_value = self.new_value.current() * is_start();
        let [address_high, address_low, ..] = self.intermediate_values;
        let address = (address_high.current() * Query::Constant(F::from_u128(1 << 32))
            + address_low.current())
            * is_start();
        let storage_key_rlc = self.storage_key_rlc.current() * is_start();
        [
            address,
            storage_key_rlc,
            proof_type,
            new_root_rlc,
            old_root_rlc,
            new_value,
            old_value,
        ]
    }
}

impl MptUpdateConfig {
    pub fn configure<F: FromUniformBytes<64> + Ord>(
        cs: &mut ConstraintSystem<F>,
        cb: &mut ConstraintBuilder<F>,
        poseidon: &impl PoseidonLookup,
        key_bit: &impl KeyBitLookup,
        rlc: &impl RlcLookup,
        bytes: &impl BytesLookup,
        rlc_randomness: &RlcRandomness,
        fr_rlc: &impl FrRlcLookup,
    ) -> Self {
        let proof_type: OneHot<MPTProofType> = OneHot::configure(cs, cb);
        let [storage_key_rlc, old_value, new_value] = cb.second_phase_advice_columns(cs);
        let [domain, old_hash, new_hash, depth, key, other_key, direction, sibling] =
            cb.advice_columns(cs);

        let intermediate_values: [AdviceColumn; 10] = cb.advice_columns(cs);
        let second_phase_intermediate_values: [SecondPhaseAdviceColumn; 10] =
            cb.second_phase_advice_columns(cs);
        let is_zero_gadgets = cb
            .advice_columns(cs)
            .map(|column| IsZeroGadget::configure(cs, cb, column));

        let segment_type = OneHot::configure(cs, cb);
        let path_type = OneHot::configure(cs, cb);

        let is_start = segment_type.current_matches(&[SegmentType::Start]);
        cb.assert_equal(
            "segment is Start iff path is Start",
            is_start.clone().into(),
            path_type.current_matches(&[PathType::Start]).into(),
        );
        cb.condition(is_start.clone().and(cb.every_row_selector()), |cb| {
            let [address_high, address_low, ..] = intermediate_values;
            let [old_hash_rlc, new_hash_rlc, ..] = second_phase_intermediate_values;
            cb.poseidon_lookup(
                "account mpt key = h(address_high, address_low << 96)",
                [
                    address_high.current(),
                    address_low.current() * Query::Constant(F::from_u128(1 << 96)),
                    Query::from(u64::from(HashDomain::Pair)),
                    key.current(),
                ],
                poseidon,
            );
            cb.add_lookup(
                "address_high is 16 bytes",
                [address_high.current(), Query::from(15)],
                bytes.lookup(),
            );
            cb.add_lookup(
                "address_low is 4 bytes",
                [address_low.current(), Query::from(3)],
                bytes.lookup(),
            );
            cb.add_lookup(
                "rlc_old_root = rlc(old_root)",
                [old_hash.current(), old_hash_rlc.current()],
                fr_rlc.lookup(),
            );
            cb.add_lookup(
                "rlc_new_root = rlc(new_root)",
                [new_hash.current(), new_hash_rlc.current()],
                fr_rlc.lookup(),
            );
        });
        cb.condition(!is_start, |cb| {
            cb.assert_equal(
                "proof type does not change",
                proof_type.current(),
                proof_type.previous(),
            );
            cb.assert_equal(
                "storage_key_rlc does not change",
                storage_key_rlc.current(),
                storage_key_rlc.previous(),
            );
            cb.assert_equal(
                "old_value does not change",
                old_value.current(),
                old_value.previous(),
            );
            cb.assert_equal(
                "new_value does not change",
                new_value.current(),
                new_value.previous(),
            );
        });

        cb.condition(
            !segment_type.current_matches(&[SegmentType::Start, SegmentType::AccountLeaf3]),
            |cb| {
                cb.assert_equal(
                    "key can only change on Start or AccountLeaf3 rows",
                    key.current(),
                    key.previous(),
                );
                cb.assert_equal(
                    "other_key can only change on Start or AccountLeaf3 rows",
                    other_key.current(),
                    other_key.previous(),
                );
            },
        );

        let is_trie =
            segment_type.current_matches(&[SegmentType::AccountTrie, SegmentType::StorageTrie]);
        cb.condition(is_trie.clone(), |cb| {
            cb.add_lookup(
                "direction is correct for key and depth",
                [key.current(), depth.current() - 1, direction.current()],
                key_bit.lookup(),
            );
            cb.assert_equal(
                "depth increases by 1 in trie segments",
                depth.current(),
                depth.previous() + 1,
            );

            cb.condition(path_type.current_matches(&[PathType::Common]), |cb| {
                cb.add_lookup(
                    "direction is correct for other_key and depth",
                    [
                        other_key.current(),
                        depth.current() - 1,
                        direction.current(),
                    ],
                    key_bit.lookup(),
                );
            });
        });
        cb.condition(!is_trie, |cb| {
            cb.assert_zero("depth is 0 in non-trie segments", depth.current());
        });

        let config = Self {
            key,
            domain,
            old_hash,
            new_hash,
            proof_type,
            old_value,
            new_value,
            storage_key_rlc,
            segment_type,
            path_type,
            other_key,
            depth,
            direction,
            sibling,
            intermediate_values,
            second_phase_intermediate_values,
            is_zero_gadgets,
        };

        let path_transitions = path::forward_transitions();
        for variant in PathType::iter() {
            let conditional_constraints = |cb: &mut ConstraintBuilder<F>| {
                cb.assert(
                    "transition for path_type",
                    config
                        .path_type
                        .next_matches(path_transitions.get(&variant).unwrap()),
                );
                match variant {
                    PathType::Start => {}
                    PathType::Common => configure_common_path(cb, &config, poseidon),
                    PathType::ExtensionOld => configure_extension_old(cb, &config, poseidon),
                    PathType::ExtensionNew => configure_extension_new(cb, &config, poseidon),
                }
            };
            cb.condition(
                config.path_type.current_matches(&[variant]),
                conditional_constraints,
            );
        }

        for variant in SegmentType::iter() {
            let conditional_constraints = |cb: &mut ConstraintBuilder<F>| {
                cb.assert_zero(
                    "domain in allowed set for segment type",
                    segment::domains(variant)
                        .iter()
                        .fold(Query::one(), |product, domain| {
                            product * (config.domain.current() - u64::from(*domain))
                        }),
                );
            };
            cb.condition(
                config.segment_type.current_matches(&[variant]),
                conditional_constraints,
            );
        }

        for proof_type in MPTProofType::iter() {
            let conditional_constraints = |cb: &mut ConstraintBuilder<F>| {
                configure_segment_transitions(cb, &config.segment_type, proof_type);
                match proof_type {
                    MPTProofType::NonceChanged => configure_nonce(cb, &config, bytes, poseidon),
                    MPTProofType::BalanceChanged => configure_balance(cb, &config, poseidon, rlc),
                    MPTProofType::CodeSizeExists => {
                        configure_code_size(cb, &config, bytes, poseidon)
                    }
                    MPTProofType::PoseidonCodeHashExists => {
                        configure_poseidon_code_hash(cb, &config)
                    }
                    MPTProofType::AccountDoesNotExist => {
                        configure_empty_account(cb, &config, poseidon)
                    }
                    MPTProofType::CodeHashExists => configure_keccak_code_hash(
                        cb,
                        &config,
                        poseidon,
                        bytes,
                        rlc,
                        rlc_randomness.query(),
                    ),
                    MPTProofType::StorageChanged => {
                        configure_storage(cb, &config, poseidon, bytes, rlc, rlc_randomness.query())
                    }
                    MPTProofType::StorageDoesNotExist => configure_empty_storage(
                        cb,
                        &config,
                        poseidon,
                        bytes,
                        rlc,
                        rlc_randomness.query(),
                    ),
                    MPTProofType::AccountDestructed => cb.assert_unreachable("unimplemented!"),
                }
            };
            cb.condition(
                config.proof_type.current_matches(&[proof_type]),
                conditional_constraints,
            );
        }

        config
    }

    /// Valid assignment proving that the address 0 doesn't exist in an empty MPT.
    pub fn assign_padding_row(&self, region: &mut Region<'_, Fr>, offset: usize) {
        self.proof_type
            .assign(region, offset, MPTProofType::AccountDoesNotExist);
        self.key.assign(region, offset, *ZERO_PAIR_HASH);
        self.other_key.assign(region, offset, *ZERO_PAIR_HASH);
        self.domain.assign(region, offset, HashDomain::Pair);
    }

    /// ..
    pub fn assign(
        &self,
        region: &mut Region<'_, Fr>,
        proofs: &[Proof],
        randomness: Value<Fr>,
    ) -> usize {
        let n_rows = proofs.iter().map(|proof| proof.n_rows()).sum();
        let mut offset = 1; // selector on first row is disabled.
        for proof in proofs {
            self.assign_single_proof(region, proof, randomness, offset);
            offset += proof.n_rows();
            log::debug!("offset: {}", offset);
        }

        let expected_offset = Self::n_rows_required(proofs);
        assert!(
            offset == expected_offset,
            "assign used {offset} rows but {expected_offset} rows expected from `n_rows_required`",
        );

        n_rows
    }

    pub fn assign_single_proof(
        &self,
        region: &mut Region<'_, Fr>,
        proof: &Proof,
        randomness: Value<Fr>,
        mut offset: usize,
    ) {
        let proof_type = MPTProofType::from(proof.claim);
        let storage_key =
            randomness.map(|r| rlc(&u256_to_big_endian(&proof.claim.storage_key()), r));
        let old_value = randomness.map(|r| proof.claim.old_value_assignment(r));
        let new_value = randomness.map(|r| proof.claim.new_value_assignment(r));

        for i in 0..proof.n_rows() {
            self.proof_type.assign(region, offset + i, proof_type);
            self.storage_key_rlc.assign(region, offset + i, storage_key);
            self.old_value.assign(region, offset + i, old_value);
            self.new_value.assign(region, offset + i, new_value);
        }

        let key = account_key(proof.claim.address);
        let (other_key, other_leaf_data_hash) =
            // checking if type 1 or type 2
            if proof.old.key != key {
                assert!(proof.new.key == key || proof.new.key == proof.old.key);
                (proof.old.key, proof.old.leaf_data_hash.unwrap())
            } else if proof.new.key != key {
                assert!(proof.old.key == key);
                (proof.new.key, proof.new.leaf_data_hash.unwrap())
            } else {
                // neither is a type 1 path
                // handle type 0 and type 2 paths here:
                (proof.old.key, proof.new.leaf_data_hash.unwrap_or_default())
            };
        // Assign start row
        self.segment_type.assign(region, offset, SegmentType::Start);
        self.path_type.assign(region, offset, PathType::Start);
        self.old_hash.assign(region, offset, proof.claim.old_root);
        self.new_hash.assign(region, offset, proof.claim.new_root);

        self.key.assign(region, offset, key);
        self.other_key.assign(region, offset, other_key);
        self.domain.assign(region, offset, HashDomain::Pair);

        self.intermediate_values[0].assign(
            region,
            offset,
            Fr::from_u128(address_high(proof.claim.address)),
        );
        self.intermediate_values[1].assign(
            region,
            offset,
            u64::from(address_low(proof.claim.address)),
        );

        let rlc_fr = |x: Fr| {
            let mut bytes = x.to_bytes();
            bytes.reverse();
            randomness.map(|r| rlc(&bytes, r))
        };

        self.second_phase_intermediate_values[0].assign(
            region,
            offset,
            rlc_fr(proof.claim.old_root),
        );
        self.second_phase_intermediate_values[1].assign(
            region,
            offset,
            rlc_fr(proof.claim.new_root),
        );

        offset += 1;

        let n_account_trie_rows =
            self.assign_account_trie_rows(region, offset, &proof.account_trie_rows);
        for i in 0..n_account_trie_rows {
            self.key.assign(region, offset + i, key);
            self.other_key.assign(region, offset + i, other_key);
        }
        offset += n_account_trie_rows;

        let final_path_type = proof
            .address_hash_traces
            .first()
            .map(|(_, _, _, _, _, is_padding_open, is_padding_close)| {
                match (*is_padding_open, *is_padding_close) {
                    (false, false) => PathType::Common,
                    (false, true) => PathType::ExtensionOld,
                    (true, false) => PathType::ExtensionNew,
                    (true, true) => unreachable!(),
                }
            })
            .unwrap_or(PathType::Common);
        let (final_old_hash, final_new_hash) = match proof.address_hash_traces.first() {
            None => (proof.old.hash(), proof.new.hash()),
            Some((_, _, old_hash, new_hash, _, _, _)) => (*old_hash, *new_hash),
        };

        if proof.old_account.is_none() && proof.new_account.is_none() {
            offset -= 1;
            self.is_zero_gadgets[2].assign_value_and_inverse(region, offset, key - other_key);
            self.is_zero_gadgets[3].assign_value_and_inverse(region, offset, final_old_hash);

            self.intermediate_values[3].assign(region, offset, other_leaf_data_hash);

            return; // we don't need to assign any leaf rows for empty accounts
        }

        let segment_types = vec![
            SegmentType::AccountLeaf0,
            SegmentType::AccountLeaf1,
            SegmentType::AccountLeaf2,
            SegmentType::AccountLeaf3,
        ];

        let leaf_path_type = match final_path_type {
            PathType::Common => {
                // need to check if the old or new account is type 2 empty
                match (
                    final_old_hash.is_zero_vartime(),
                    final_new_hash.is_zero_vartime(),
                ) {
                    (true, true) => unreachable!("proof type must be AccountDoesNotExist"),
                    (true, false) => PathType::ExtensionNew,
                    (false, true) => PathType::ExtensionOld,
                    (false, false) => PathType::Common,
                }
            }
            _ => final_path_type,
        };

        let directions = match proof_type {
            MPTProofType::NonceChanged | MPTProofType::CodeSizeExists => {
                vec![true, false, false, false]
            }
            MPTProofType::BalanceChanged => vec![true, false, false, true],
            MPTProofType::PoseidonCodeHashExists => vec![true, true],
            MPTProofType::CodeHashExists => vec![true, false, true, true],
            MPTProofType::StorageChanged | MPTProofType::StorageDoesNotExist => {
                vec![true, false, true, false]
            }
            MPTProofType::AccountDoesNotExist => unreachable!(),
            MPTProofType::AccountDestructed => unimplemented!(),
        };
        let next_offset = offset + directions.len();

        let old_hashes = proof
            .old_account_leaf_hashes()
            .unwrap_or_else(|| vec![final_old_hash; 4]);
        let new_hashes = proof
            .new_account_leaf_hashes()
            .unwrap_or_else(|| vec![final_new_hash; 4]);
        let siblings = proof.account_leaf_siblings();

        for (i, (segment_type, sibling, old_hash, new_hash, direction)) in
            izip!(segment_types, siblings, old_hashes, new_hashes, directions).enumerate()
        {
            if i == 0 {
                self.is_zero_gadgets[3].assign_value_and_inverse(region, offset, old_hash);
                self.domain.assign(region, offset + i, HashDomain::Leaf);
            } else {
                self.domain
                    .assign(region, offset + i, HashDomain::AccountFields);
            }
            self.segment_type.assign(region, offset + i, segment_type);
            self.path_type.assign(region, offset + i, leaf_path_type);
            self.sibling.assign(region, offset + i, sibling);
            self.old_hash.assign(region, offset + i, old_hash);
            self.new_hash.assign(region, offset + i, new_hash);
            self.direction.assign(region, offset + i, direction);
            self.key.assign(region, offset + i, key);
            self.other_key.assign(region, offset + i, other_key);

            match segment_type {
                SegmentType::AccountLeaf0 => {
                    let [.., other_key_column, other_leaf_data_hash_column] =
                        self.intermediate_values;
                    other_key_column.assign(region, offset, other_key);
                    other_leaf_data_hash_column.assign(region, offset, other_leaf_data_hash);
                }
                SegmentType::AccountLeaf3 => {
                    if let ClaimKind::Storage { key, .. } | ClaimKind::IsEmpty(Some(key)) =
                        proof.claim.kind
                    {
                        self.key.assign(region, offset + 3, proof.storage.key());
                        let [storage_key_high, storage_key_low, new_domain, ..] =
                            self.intermediate_values;
                        let [rlc_storage_key_high, rlc_storage_key_low, ..] =
                            self.second_phase_intermediate_values;
                        assign_word_rlc(
                            region,
                            offset + 3,
                            key,
                            [storage_key_high, storage_key_low],
                            [rlc_storage_key_high, rlc_storage_key_low],
                            randomness,
                        );
                        self.other_key
                            .assign(region, offset + 3, proof.storage.other_key());
                        new_domain.assign(region, offset + 3, HashDomain::AccountFields);
                    }
                }
                _ => {}
            };
        }
        self.key.assign(region, offset, key);
        self.other_key.assign(region, offset, other_key);
        self.is_zero_gadgets[2].assign_value_and_inverse(region, offset, key - other_key);
        if let ClaimKind::CodeHash { old, new } = proof.claim.kind {
            let [old_high, old_low, new_high, new_low, ..] = self.intermediate_values;
            let [old_rlc_high, old_rlc_low, new_rlc_high, new_rlc_low, ..] =
                self.second_phase_intermediate_values;
            if let Some(value) = old {
                assign_word_rlc(
                    region,
                    offset + 3,
                    value,
                    [old_high, old_low],
                    [old_rlc_high, old_rlc_low],
                    randomness,
                );
            }
            if let Some(value) = new {
                assign_word_rlc(
                    region,
                    offset + 3,
                    value,
                    [new_high, new_low],
                    [new_rlc_high, new_rlc_low],
                    randomness,
                );
            }
        };
        self.assign_storage(region, next_offset, &proof.storage, randomness);
    }

    pub(crate) fn assign_par(
        &self,
        layouter: &mut impl Layouter<Fr>,
        proofs: &[Proof],
        randomness: Value<Fr>,
    ) -> usize {
        let mut is_first_passes = vec![true; proofs.len()];
        let update_assignments = proofs
            .iter()
            .zip(is_first_passes.iter_mut())
            .enumerate()
            .map(|(i, (proof, is_first_pass))| {
                move |mut region: Region<'_, Fr>| {
                    let n_rows = proof.n_rows();
                    let (first_off, last_off) = if i == 0 {
                        // The first region has (1 + proof.n_rows()) rows
                        (1, n_rows)
                    } else {
                        (0, n_rows - 1)
                    };
                    if *is_first_pass {
                        log::debug!("n_rows for update {}: {}", i, n_rows);
                        *is_first_pass = false;
                        // just want the layouter to know this region's shape.
                        // we use new_hash because this col is assigned by mpt update regions
                        //  and padding region.
                        self.proof_type.assign(
                            &mut region,
                            last_off,
                            MPTProofType::AccountDoesNotExist,
                        );

                        return Ok(());
                    }
                    self.assign_single_proof(&mut region, proof, randomness, first_off);

                    Ok(())
                }
            })
            .collect_vec();

        layouter
            .assign_regions(|| "mpt updates", update_assignments)
            .unwrap();

        proofs.iter().map(|proof| proof.n_rows()).sum()
    }

    pub fn n_rows_required(proofs: &[Proof]) -> usize {
        // +1 because assigment starts on offset = 1 instead of offset = 0.
        proofs.iter().map(Proof::n_rows).sum::<usize>() + 1
    }

    fn assign_account_trie_rows(
        &self,
        region: &mut Region<'_, Fr>,
        starting_offset: usize,
        rows: &TrieRows,
    ) -> usize {
        let n_rows = self.assign_trie_rows(region, starting_offset, rows);
        for i in 0..n_rows {
            self.segment_type
                .assign(region, starting_offset + i, SegmentType::AccountTrie);
        }
        n_rows
    }

    fn assign_storage_trie_rows(
        &self,
        region: &mut Region<'_, Fr>,
        starting_offset: usize,
        rows: &TrieRows,
    ) -> usize {
        let n_rows = self.assign_trie_rows(region, starting_offset, rows);
        for i in 0..n_rows {
            self.segment_type
                .assign(region, starting_offset + i, SegmentType::StorageTrie);
        }
        n_rows
    }

    fn assign_trie_rows(
        &self,
        region: &mut Region<'_, Fr>,
        starting_offset: usize,
        rows: &TrieRows,
    ) -> usize {
        for (i, row) in rows.0.iter().enumerate() {
            let offset = starting_offset + i;
            self.depth
                .assign(region, offset, u64::try_from(i + 1).unwrap());
            self.path_type.assign(region, offset, row.path_type);

            if let Some(next_row) = rows.0.get(i + 1) {
                if !matches!(next_row.path_type, PathType::Start | PathType::Common)
                    && row.path_type == PathType::Common
                {
                    self.intermediate_values[2].assign(
                        region,
                        offset,
                        next_domain(row.domain, row.direction),
                    );
                }
            }
            for (value, column) in [
                (row.sibling, self.sibling),
                (row.old, self.old_hash),
                (row.new, self.new_hash),
                (row.direction.into(), self.direction),
                (row.domain.into(), self.domain),
            ] {
                column.assign(region, offset, value);
            }
        }
        rows.len()
    }

    fn assign_storage(
        &self,
        region: &mut Region<'_, Fr>,
        offset: usize,
        storage: &StorageProof,
        randomness: Value<Fr>,
    ) -> usize {
        match storage {
            StorageProof::Root(_) => 0,
            StorageProof::Update {
                key,
                trie_rows,
                old_leaf,
                new_leaf,
                ..
            } => {
                let other_key = storage.other_key();
                let n_trie_rows = self.assign_storage_trie_rows(region, offset, trie_rows);
                let n_leaf_rows = self.assign_storage_leaf_row(
                    region,
                    offset + n_trie_rows,
                    *key,
                    other_key,
                    old_leaf,
                    new_leaf,
                    randomness,
                );
                let n_rows = n_trie_rows + n_leaf_rows;

                for i in 0..n_rows {
                    self.key.assign(region, offset + i, *key);
                    self.other_key.assign(region, offset + i, other_key);
                }

                n_rows
            }
        }
    }

    fn assign_empty_storage_proof(
        &self,
        region: &mut Region<'_, Fr>,
        offset: usize,
        key: Fr,
        other_key: Fr,
        old: &StorageLeaf,
        new: &StorageLeaf,
    ) -> usize {
        let [_, _, _, other_leaf_data_hash, ..] = self.intermediate_values;
        let [.., key_equals_other_key, hash_is_zero] = self.is_zero_gadgets;
        match (old, new) {
            (
                StorageLeaf::Leaf {
                    mpt_key: old_key,
                    value_hash: old_value_hash,
                },
                StorageLeaf::Leaf {
                    mpt_key: new_key,
                    value_hash: new_value_hash,
                },
            ) => {
                assert!(key != other_key);

                key_equals_other_key.assign_value_and_inverse(region, offset, key - other_key);

                assert_eq!(new_key, old_key);
                assert_eq!(old_value_hash, new_value_hash);

                hash_is_zero.assign_value_and_inverse(region, offset, old.hash());

                other_leaf_data_hash.assign(region, offset, *old_value_hash);
            }
            (StorageLeaf::Empty { .. }, StorageLeaf::Empty { .. }) => {
                assert!(key == other_key);

                assert_eq!(old.hash(), Fr::zero());
                assert_eq!(new.hash(), Fr::zero());

                key_equals_other_key.assign_value_and_inverse(region, offset, key - other_key);
            }
            (StorageLeaf::Entry { .. }, _) | (_, StorageLeaf::Entry { .. }) => return 0,
            (StorageLeaf::Leaf { .. }, StorageLeaf::Empty { .. })
            | (StorageLeaf::Empty { .. }, StorageLeaf::Leaf { .. }) => unreachable!(),
        }

        0
    }

    fn assign_storage_leaf_row(
        &self,
        region: &mut Region<'_, Fr>,
        offset: usize,
        key: Fr,
        other_key: Fr,
        old: &StorageLeaf,
        new: &StorageLeaf,
        randomness: Value<Fr>,
    ) -> usize {
        let path_type = match (old, new) {
            (StorageLeaf::Entry { .. }, StorageLeaf::Entry { .. }) => PathType::Common,
            (StorageLeaf::Entry { .. }, _) => PathType::ExtensionOld,
            (_, StorageLeaf::Entry { .. }) => PathType::ExtensionNew,
            _ => {
                return self.assign_empty_storage_proof(
                    region,
                    offset - 1,
                    key,
                    other_key,
                    old,
                    new,
                )
            }
        };
        self.path_type.assign(region, offset, path_type);
        self.segment_type
            .assign(region, offset, SegmentType::StorageLeaf0);
        self.direction.assign(region, offset, true);
        self.domain.assign(region, offset, HashDomain::Leaf);

        let sibling = match path_type {
            PathType::Start => unreachable!(),
            PathType::Common | PathType::ExtensionOld => old.key(),
            PathType::ExtensionNew => new.key(),
        };
        self.sibling.assign(region, offset, sibling);

        let (old_hash, new_hash) = match path_type {
            PathType::Start => unreachable!(),
            PathType::Common => (old.value_hash(), new.value_hash()),
            PathType::ExtensionOld => (old.value_hash(), new.hash()),
            PathType::ExtensionNew => (old.hash(), new.value_hash()),
        };
        self.old_hash.assign(region, offset, old_hash);
        self.new_hash.assign(region, offset, new_hash);

        let [old_high, old_low, new_high, new_low, ..] = self.intermediate_values;
        let [old_rlc_high, old_rlc_low, new_rlc_high, new_rlc_low, ..] =
            self.second_phase_intermediate_values;

        if let StorageLeaf::Entry { .. } = old {
            assign_word_rlc(
                region,
                offset,
                old.value(),
                [old_high, old_low],
                [old_rlc_high, old_rlc_low],
                randomness,
            );
        }

        if let StorageLeaf::Entry { .. } = new {
            assign_word_rlc(
                region,
                offset,
                new.value(),
                [new_high, new_low],
                [new_rlc_high, new_rlc_low],
                randomness,
            );
        }

        let [old_hash_is_zero_storage_hash, new_hash_is_zero_storage_hash, ..] =
            self.is_zero_gadgets;
        old_hash_is_zero_storage_hash.assign_value_and_inverse(
            region,
            offset,
            old_hash - *ZERO_PAIR_HASH,
        );
        new_hash_is_zero_storage_hash.assign_value_and_inverse(
            region,
            offset,
            new_hash - *ZERO_PAIR_HASH,
        );

        match path_type {
            PathType::Start => unreachable!(),
            PathType::Common => {}
            PathType::ExtensionOld => {
                let new_key = new.key();
                let other_key = if key != new_key { new_key } else { old.key() };

                let [.., key_equals_other_key, new_hash_is_zero] = self.is_zero_gadgets;
                key_equals_other_key.assign_value_and_inverse(region, offset, key - other_key);
                new_hash_is_zero.assign_value_and_inverse(region, offset, new_hash);

                if key != other_key {
                    let [.., other_leaf_data_hash] = self.intermediate_values;
                    other_leaf_data_hash.assign(region, offset, new.value_hash());
                }
            }
            PathType::ExtensionNew => {
                let old_key = old.key();
                let other_key = if key != old_key { old_key } else { new.key() };

                let [.., key_equals_other_key, old_hash_is_zero] = self.is_zero_gadgets;
                key_equals_other_key.assign_value_and_inverse(region, offset, key - other_key);
                old_hash_is_zero.assign_value_and_inverse(region, offset, old_hash);

                if key != other_key {
                    let [.., other_leaf_data_hash] = self.intermediate_values;
                    other_leaf_data_hash.assign(region, offset, old.value_hash());
                }
            }
        }

        1
    }
}

fn old_left<F: FromUniformBytes<64> + Ord>(config: &MptUpdateConfig) -> Query<F> {
    config.direction.current() * config.sibling.current()
        + (Query::one() - config.direction.current()) * config.old_hash.current()
}

fn old_right<F: FromUniformBytes<64> + Ord>(config: &MptUpdateConfig) -> Query<F> {
    config.direction.current() * config.old_hash.current()
        + (Query::one() - config.direction.current()) * config.sibling.current()
}

fn new_left<F: FromUniformBytes<64> + Ord>(config: &MptUpdateConfig) -> Query<F> {
    config.direction.current() * config.sibling.current()
        + (Query::one() - config.direction.current()) * config.new_hash.current()
}

fn new_right<F: FromUniformBytes<64> + Ord>(config: &MptUpdateConfig) -> Query<F> {
    config.direction.current() * config.new_hash.current()
        + (Query::one() - config.direction.current()) * config.sibling.current()
}

<<<<<<< HEAD
fn address_to_fr(a: Address) -> Fr {
    let mut bytes = [0u8; 32];
    bytes[32 - 20..].copy_from_slice(a.as_bytes());
    bytes.reverse();
    Fr::from_repr(bytes).unwrap()
}

fn configure_segment_transitions<F: FromUniformBytes<64> + Ord>(
=======
fn configure_segment_transitions<F: FieldExt>(
>>>>>>> 0c5756f7
    cb: &mut ConstraintBuilder<F>,
    segment: &OneHot<SegmentType>,
    proof: MPTProofType,
) {
    let transitions = segment::transitions(proof);
    for variant in SegmentType::iter() {
        cb.condition(segment.current_matches(&[variant]), |cb| {
            if let Some(next_segments) = transitions.get(&variant) {
                cb.assert(
                    "transition for current segment -> next segment",
                    segment.next_matches(next_segments),
                );
            } else {
                cb.assert_unreachable("unreachable segment for proof");
            }
        });
    }
}

fn configure_common_path<F: FromUniformBytes<64> + Ord>(
    cb: &mut ConstraintBuilder<F>,
    config: &MptUpdateConfig,
    poseidon: &impl PoseidonLookup,
) {
    cb.condition(
        config
            .path_type
            .next_matches(&[PathType::Common, PathType::Start]),
        |cb| {
            cb.poseidon_lookup(
                "poseidon hash correct for old common path",
                [
                    old_left(config),
                    old_right(config),
                    config.domain.current(),
                    config.old_hash.previous(),
                ],
                poseidon,
            );
            cb.poseidon_lookup(
                "poseidon hash correct for new common path",
                [
                    new_left(config),
                    new_right(config),
                    config.domain.current(),
                    config.new_hash.previous(),
                ],
                poseidon,
            );
        },
    );
    cb.condition(
        config.path_type.next_matches(&[PathType::ExtensionNew]),
        |cb| {
            cb.assert_zero(
                "old domain is not HashDomain::Branch3",
                (config.domain.current() - u64::from(HashDomain::Branch0))
                    * (config.domain.current() - u64::from(HashDomain::Branch1))
                    * (config.domain.current() - u64::from(HashDomain::Branch2))
                    * (config.domain.current() - u64::from(HashDomain::AccountFields)),
            );
            cb.poseidon_lookup(
                "poseidon hash correct for old common path",
                [
                    old_left(config),
                    old_right(config),
                    config.domain.current(),
                    config.old_hash.previous(),
                ],
                poseidon,
            );

            let is_type_2 = config
                .segment_type
                .next_matches(&[SegmentType::AccountLeaf0, SegmentType::StorageLeaf0]);
            cb.condition(!is_type_2.clone(), |cb| {
                let new_domain = config.intermediate_values[2];
                cb.assert_equal(
                    "new domain matches direction and domain after insertion",
                    new_domain.current(),
                    lagrange_polynomial(
                        config.domain.current(),
                        &[
                            (
                                HashDomain::Branch0.into(),
                                BinaryQuery(config.direction.current()).select(
                                    Query::from(HashDomain::Branch1.into_u64()),
                                    Query::from(HashDomain::Branch2.into_u64()),
                                ),
                            ),
                            (
                                HashDomain::Branch1.into(),
                                Query::from(HashDomain::Branch3.into_u64()),
                            ),
                            (
                                HashDomain::Branch2.into(),
                                Query::from(HashDomain::Branch3.into_u64()),
                            ),
                            (
                                HashDomain::AccountFields.into(),
                                Query::from(HashDomain::AccountFields.into_u64()),
                            ),
                        ],
                    ),
                );
                cb.poseidon_lookup(
                    "poseidon hash correct for new common path",
                    [
                        new_left(config),
                        new_right(config),
                        new_domain.current(),
                        config.new_hash.previous(),
                    ],
                    poseidon,
                );
            });
            cb.condition(is_type_2, |cb| {
                cb.assert_zero(
                    "old hash is zero for type 2 empty account",
                    config.old_hash.current(),
                );
                cb.poseidon_lookup(
                    "poseidon hash correct for new common path",
                    [
                        new_left(config),
                        new_right(config),
                        config.domain.current(),
                        config.new_hash.previous(),
                    ],
                    poseidon,
                );
            });
        },
    );
    cb.condition(
        config.path_type.next_matches(&[PathType::ExtensionOld]),
        |cb| {
            cb.assert_zero(
                "new domain is not HashDomain::Branch3",
                (config.domain.current() - u64::from(HashDomain::Branch0))
                    * (config.domain.current() - u64::from(HashDomain::Branch1))
                    * (config.domain.current() - u64::from(HashDomain::Branch2))
                    * (config.domain.current() - u64::from(HashDomain::AccountFields)),
            );
            cb.poseidon_lookup(
                "poseidon hash correct for new common path",
                [
                    new_left(config),
                    new_right(config),
                    config.domain.current(),
                    config.new_hash.previous(),
                ],
                poseidon,
            );
            let is_type_2 = config
                .segment_type
                .next_matches(&[SegmentType::AccountLeaf0, SegmentType::StorageLeaf0]);
            cb.condition(!is_type_2.clone(), |cb| {
                let new_domain = config.intermediate_values[2];
                cb.assert_equal(
                    "new domain matches direction and domain before deletion",
                    new_domain.current(),
                    lagrange_polynomial(
                        config.domain.current(),
                        &[
                            (
                                HashDomain::Branch0.into(),
                                BinaryQuery(config.direction.current()).select(
                                    Query::from(Fr::from(HashDomain::Branch1)),
                                    Query::from(Fr::from(HashDomain::Branch2)),
                                ),
                            ),
                            (
                                HashDomain::Branch1.into(),
                                Query::from(Fr::from(HashDomain::Branch3)),
                            ),
                            (
                                HashDomain::Branch2.into(),
                                Query::from(Fr::from(HashDomain::Branch3)),
                            ),
                            (
                                HashDomain::AccountFields.into(),
                                Query::from(Fr::from(HashDomain::AccountFields)),
                            ),
                        ],
                    ),
                );
                cb.poseidon_lookup(
                    "poseidon hash correct for old common path",
                    [
                        old_left(config),
                        old_right(config),
                        new_domain.current(),
                        config.old_hash.previous(),
                    ],
                    poseidon,
                );
            });
            cb.condition(is_type_2, |cb| {
                cb.assert_zero(
                    "new hash is zero for type 2 empty account",
                    config.new_hash.current(),
                );
                cb.poseidon_lookup(
                    "poseidon hash correct for old common path",
                    [
                        old_left(config),
                        old_right(config),
                        config.domain.current(),
                        config.old_hash.previous(),
                    ],
                    poseidon,
                );
            });
        },
    );
}

fn configure_extension_old<F: FromUniformBytes<64> + Ord>(
    cb: &mut ConstraintBuilder<F>,
    config: &MptUpdateConfig,
    poseidon: &impl PoseidonLookup,
) {
    cb.assert(
        "can only delete existing storage trie nodes for storage proofs",
        config
            .proof_type
            .current_matches(&[MPTProofType::StorageChanged])
            .and(
                config
                    .segment_type
                    .current_matches(&[SegmentType::StorageTrie, SegmentType::StorageLeaf0]),
            ),
    );
    cb.assert_zero(
        "new value is 0 when deleting node",
        config.new_value.current(),
    );
    cb.assert_equal(
        "new_hash unchanged for path_type=ExtensionOld",
        config.new_hash.current(),
        config.new_hash.previous(),
    );
    cb.poseidon_lookup(
        "poseidon hash correct for old path",
        [
            old_left(config),
            old_right(config),
            config.domain.current(),
            config.old_hash.previous(),
        ],
        poseidon,
    );
    cb.assert(
        "common -> extension old switch only allowed in storage trie segments",
        config
            .path_type
            .previous_matches(&[PathType::ExtensionOld])
            .or(config
                .segment_type
                .current_matches(&[SegmentType::StorageTrie, SegmentType::StorageLeaf0])),
    );
    let is_storage_trie_segment = config
        .segment_type
        .current_matches(&[SegmentType::StorageTrie]);
    cb.condition(is_storage_trie_segment, |cb| {
        let is_final_storage_trie_segment = config
            .segment_type
            .next_matches(&[SegmentType::StorageLeaf0]);
        cb.condition(!is_final_storage_trie_segment.clone(), |cb| {
            cb.assert_zero(
                "sibling is zero for non-final old extension path segments",
                config.sibling.current(),
            );
        });
        cb.condition(is_final_storage_trie_segment, |cb| {
            cb.assert_equal(
                "sibling is new leaf hash for final new extension path segments",
                config.sibling.current(),
                config.new_hash.previous(),
            );
        });
    });
    cb.condition(
        config
            .segment_type
            .current_matches(&[SegmentType::StorageLeaf0]),
        |cb| {
            let [.., key_equals_other_key, new_hash_is_zero] = config.is_zero_gadgets;
            let [.., other_leaf_data_hash] = config.intermediate_values;
            nonexistence_proof::configure(
                cb,
                config.new_value,
                config.key,
                config.other_key,
                key_equals_other_key,
                config.new_hash,
                new_hash_is_zero,
                other_leaf_data_hash,
                poseidon,
            );
        },
    );
}

fn configure_extension_new<F: FromUniformBytes<64> + Ord>(
    cb: &mut ConstraintBuilder<F>,
    config: &MptUpdateConfig,
    poseidon: &impl PoseidonLookup,
) {
    cb.assert(
        "can only add new nodes for nonce, balance and storage proofs",
        config.proof_type.current_matches(&[
            MPTProofType::NonceChanged,
            MPTProofType::BalanceChanged,
            MPTProofType::StorageChanged,
        ]),
    );
    cb.assert_zero(
        "old value is 0 if old account is empty",
        config.old_value.current(),
    );
    cb.assert_equal(
        "old_hash unchanged for path_type=New",
        config.old_hash.current(),
        config.old_hash.previous(),
    );
    cb.poseidon_lookup(
        "poseidon hash correct for new extension path",
        [
            new_left(config),
            new_right(config),
            config.domain.current(),
            config.new_hash.previous(),
        ],
        poseidon,
    );
    cb.assert(
        "common -> extension new switch only allowed in trie segments",
        config
            .path_type
            .previous_matches(&[PathType::ExtensionNew])
            .or(config.segment_type.current_matches(&[
                SegmentType::AccountTrie,
                SegmentType::AccountLeaf0,
                SegmentType::StorageTrie,
                SegmentType::StorageLeaf0,
            ])),
    );
    let is_trie_segment = config
        .segment_type
        .current_matches(&[SegmentType::AccountTrie, SegmentType::StorageTrie]);
    cb.condition(is_trie_segment, |cb| {
        let is_final_trie_segment = !config
            .segment_type
            .next_matches(&[SegmentType::AccountTrie, SegmentType::StorageTrie]);
        cb.condition(!is_final_trie_segment.clone(), |cb| {
            cb.assert_zero(
                "sibling is zero for non-final new extension path segments",
                config.sibling.current(),
            )
        });
        cb.condition(is_final_trie_segment, |cb| {
            cb.assert_equal(
                "sibling is old leaf hash for final new extension path segments",
                config.sibling.current(),
                config.old_hash.current(),
            )
        });
    });
    cb.condition(
        config
            .segment_type
            .current_matches(&[SegmentType::AccountLeaf0, SegmentType::StorageLeaf0]),
        |cb| {
            let [.., key_equals_other_key, old_hash_is_zero] = config.is_zero_gadgets;
            let [.., other_leaf_data_hash] = config.intermediate_values;
            nonexistence_proof::configure(
                cb,
                config.old_value,
                config.key,
                config.other_key,
                key_equals_other_key,
                config.old_hash,
                old_hash_is_zero,
                other_leaf_data_hash,
                poseidon,
            );
        },
    );
}

fn configure_nonce<F: FromUniformBytes<64> + Ord>(
    cb: &mut ConstraintBuilder<F>,
    config: &MptUpdateConfig,
    bytes: &impl BytesLookup,
    poseidon: &impl PoseidonLookup,
) {
    cb.assert(
        "account leafs cannot be deleted",
        !config.path_type.current_matches(&[PathType::ExtensionOld]),
    );
    for variant in SegmentType::iter() {
        let conditional_constraints = |cb: &mut ConstraintBuilder<F>| match variant {
            SegmentType::Start | SegmentType::AccountTrie => {
                cb.condition(
                    config.segment_type.next_matches(&[SegmentType::Start]),
                    |cb| {
                        let [.., key_equals_other_key, hash_is_zero] = config.is_zero_gadgets;
                        let [_, _, _, other_leaf_data_hash, ..] = config.intermediate_values;
                        cb.assert_equal(
                            "old hash = new hash for empty account proof",
                            config.old_hash.current(),
                            config.new_hash.current(),
                        );
                        cb.assert_equal(
                            "old value = new value for empty account proof",
                            config.old_value.current(),
                            config.new_value.current(),
                        );
                        nonexistence_proof::configure(
                            cb,
                            config.old_value,
                            config.key,
                            config.other_key,
                            key_equals_other_key,
                            config.old_hash,
                            hash_is_zero,
                            other_leaf_data_hash,
                            poseidon,
                        );
                    },
                );
            }
            SegmentType::AccountLeaf0 => {
                cb.assert_equal("direction is 1", config.direction.current(), Query::one());
            }
            SegmentType::AccountLeaf1 => {
                cb.assert_zero("direction is 0", config.direction.current());
                cb.condition(
                    config.path_type.current_matches(&[PathType::ExtensionNew]),
                    |cb| {
                        cb.assert_zero(
                            "poseidon code hash is 0 for nonce extension new at AccountLeaf1",
                            config.sibling.current(),
                        )
                    },
                );
            }
            SegmentType::AccountLeaf2 => {
                cb.assert_zero("direction is 0", config.direction.current());
                cb.condition(
                    config.path_type.current_matches(&[PathType::ExtensionNew]),
                    |cb| {
                        cb.assert_equal(
                            "sibling is hash(0, hash(0, 0)) for nonce extension new at AccountLeaf2",
                            config.sibling.current(),
                            Query::from(*ZERO_STORAGE_ROOT_KECCAK_CODEHASH_HASH),
                        );
                    },
                );
            }
            SegmentType::AccountLeaf3 => {
                cb.assert_zero("direction is 0", config.direction.current());

                let new_code_size = (config.new_hash.current() - config.new_value.current())
                    * Query::Constant(F::from(1 << 32).square().invert().unwrap());
                cb.add_lookup(
                    "new nonce is 8 bytes",
                    [config.new_value.current(), Query::from(7)],
                    bytes.lookup(),
                );
                cb.condition(
                    config.path_type.current_matches(&[PathType::Common]),
                    |cb| {
                        cb.add_lookup(
                            "old nonce is 8 bytes",
                            [config.old_value.current(), Query::from(7)],
                            bytes.lookup(),
                        );
                        let old_code_size = (config.old_hash.current()
                            - config.old_value.current())
                            * Query::Constant(F::from(1 << 32).square().invert().unwrap());
                        cb.assert_equal(
                            "old_code_size = new_code_size for nonce update",
                            old_code_size.clone(),
                            new_code_size.clone(),
                        );
                        cb.add_lookup(
                            "existing code size is 8 bytes",
                            [old_code_size, Query::from(7)],
                            bytes.lookup(),
                        );
                    },
                );
                cb.condition(
                    config.path_type.current_matches(&[PathType::ExtensionNew]),
                    |cb| {
                        cb.assert_zero(
                            "old nonce is 0 for ExtensionNew nonce update",
                            config.old_value.current(),
                        );
                        cb.assert_zero(
                            "code size is 0 for ExtensionNew nonce update",
                            new_code_size,
                        );
                        cb.assert_zero(
                            "balance is 0 for ExtensionNew nonce update",
                            config.sibling.current(),
                        );
                    },
                );
            }
            _ => {}
        };
        cb.condition(
            config.segment_type.current_matches(&[variant]),
            conditional_constraints,
        );
    }
}

fn configure_code_size<F: FromUniformBytes<64> + Ord>(
    cb: &mut ConstraintBuilder<F>,
    config: &MptUpdateConfig,
    bytes: &impl BytesLookup,
    poseidon: &impl PoseidonLookup,
) {
    for variant in SegmentType::iter() {
        let conditional_constraints = |cb: &mut ConstraintBuilder<F>| match variant {
            SegmentType::Start | SegmentType::AccountTrie => {
                cb.condition(
                    config.segment_type.next_matches(&[SegmentType::Start]),
                    |cb| {
                        let [.., key_equals_other_key, hash_is_zero] = config.is_zero_gadgets;
                        let [_, _, _, other_leaf_data_hash, ..] = config.intermediate_values;
                        cb.assert_equal(
                            "old hash = new hash for empty account proof",
                            config.old_hash.current(),
                            config.new_hash.current(),
                        );
                        cb.assert_equal(
                            "old value = new value for empty account proof",
                            config.old_value.current(),
                            config.new_value.current(),
                        );
                        nonexistence_proof::configure(
                            cb,
                            config.old_value,
                            config.key,
                            config.other_key,
                            key_equals_other_key,
                            config.old_hash,
                            hash_is_zero,
                            other_leaf_data_hash,
                            poseidon,
                        );
                    },
                );
            }
            SegmentType::AccountLeaf0 => {
                cb.assert_equal("direction is 1", config.direction.current(), Query::one());
            }
            SegmentType::AccountLeaf1 => {
                cb.assert_zero("direction is 0", config.direction.current());
            }
            SegmentType::AccountLeaf2 => {
                cb.assert_zero("direction is 0", config.direction.current());
            }
            SegmentType::AccountLeaf3 => {
                cb.assert_zero("direction is 0", config.direction.current());

                let old_nonce = config.old_hash.current()
                    - config.old_value.current() * Query::Constant(F::from(1 << 32).square());
                let new_nonce = config.new_hash.current()
                    - config.new_value.current() * Query::Constant(F::from(1 << 32).square());
                cb.add_lookup(
                    "old code size is 8 bytes",
                    [config.old_value.current(), Query::from(7)],
                    bytes.lookup(),
                );
                cb.add_lookup(
                    "new code size is 8 bytes",
                    [config.new_value.current(), Query::from(7)],
                    bytes.lookup(),
                );
                cb.assert_equal(
                    "old nonce = new nonce for code size update",
                    old_nonce.clone(),
                    new_nonce,
                );
                cb.add_lookup(
                    "nonce is 8 bytes",
                    [old_nonce, Query::from(7)],
                    bytes.lookup(),
                );
            }
            _ => {}
        };
        cb.condition(
            config.segment_type.current_matches(&[variant]),
            conditional_constraints,
        );
    }
}

fn configure_balance<F: FromUniformBytes<64> + Ord>(
    cb: &mut ConstraintBuilder<F>,
    config: &MptUpdateConfig,
    poseidon: &impl PoseidonLookup,
    rlc: &impl RlcLookup,
) {
    for variant in SegmentType::iter() {
        let conditional_constraints = |cb: &mut ConstraintBuilder<F>| match variant {
            SegmentType::Start | SegmentType::AccountTrie => {
                cb.condition(
                    config.segment_type.next_matches(&[SegmentType::Start]),
                    |cb| {
                        let [.., key_equals_other_key, hash_is_zero] = config.is_zero_gadgets;
                        let [_, _, _, other_leaf_data_hash, ..] = config.intermediate_values;
                        cb.assert_equal(
                            "old hash = new hash for empty account proof",
                            config.old_hash.current(),
                            config.new_hash.current(),
                        );
                        cb.assert_equal(
                            "old value = new value for empty account proof",
                            config.old_value.current(),
                            config.new_value.current(),
                        );
                        nonexistence_proof::configure(
                            cb,
                            config.old_value,
                            config.key,
                            config.other_key,
                            key_equals_other_key,
                            config.old_hash,
                            hash_is_zero,
                            other_leaf_data_hash,
                            poseidon,
                        );
                    },
                );
            }
            SegmentType::AccountLeaf0 => {
                cb.assert_equal(
                    "balance AccountLeaf0 domain is Leaf",
                    config.domain.current(),
                    Query::from(u64::from(HashDomain::Leaf)),
                );
                cb.assert_equal("direction is 1", config.direction.current(), Query::one());
            }
            SegmentType::AccountLeaf1 => {
                cb.assert_equal(
                    "balance AccountLeaf1 domain is AccountFields",
                    config.domain.current(),
                    Query::from(u64::from(HashDomain::AccountFields)),
                );
                cb.assert_zero("direction is 0", config.direction.current());
                cb.condition(
                    config.path_type.current_matches(&[PathType::ExtensionNew]),
                    |cb| {
                        cb.assert_zero(
                            "poseidon code hash is 0 for balance extension new at AccountLeaf1",
                            config.sibling.current(),
                        );
                    },
                );
            }
            SegmentType::AccountLeaf2 => {
                cb.assert_zero("direction is 0", config.direction.current());
                cb.condition(
                    config.path_type.current_matches(&[PathType::ExtensionNew]),
                    |cb| {
                        cb.assert_equal(
                            "sibling is hash(0, hash(0, 0)) for balance extension new at AccountLeaf2",
                            config.sibling.current(),
                            Query::from(*ZERO_STORAGE_ROOT_KECCAK_CODEHASH_HASH),
                        );
                    },
                );
            }
            SegmentType::AccountLeaf3 => {
                cb.assert_equal("direction is 1", config.direction.current(), Query::one());
                cb.condition(
                    config.path_type.current_matches(&[PathType::Common]),
                    |cb| {
                        cb.add_lookup(
                            "old balance is rlc(old_hash) and fits into 31 bytes",
                            [
                                config.old_hash.current(),
                                Query::from(30),
                                config.old_value.current(),
                            ],
                            rlc.lookup(),
                        );
                    },
                );
                cb.add_lookup(
                    "new balance is rlc(new_hash) and fits into 31 bytes",
                    [
                        config.new_hash.current(),
                        Query::from(30),
                        config.new_value.current(),
                    ],
                    rlc.lookup(),
                );
                cb.condition(
                    config.path_type.current_matches(&[PathType::ExtensionNew]),
                    |cb| {
                        cb.assert_zero(
                            "sibling (code_size + nonce << 64) is 0 for new account)",
                            config.sibling.current(),
                        );
                    },
                );
                cb.condition(
                    config.path_type.current_matches(&[PathType::ExtensionNew]),
                    |cb| {
                        cb.assert_zero(
                            "nonce and code size are 0 for new account",
                            config.sibling.current(),
                        );
                    },
                );
            }
            _ => {}
        };
        cb.condition(
            config.segment_type.current_matches(&[variant]),
            conditional_constraints,
        );
    }
}

fn configure_poseidon_code_hash<F: FromUniformBytes<64> + Ord>(
    cb: &mut ConstraintBuilder<F>,
    config: &MptUpdateConfig,
) {
    for variant in SegmentType::iter() {
        let conditional_constraints = |cb: &mut ConstraintBuilder<F>| match variant {
            SegmentType::AccountLeaf0 => {
                cb.assert_equal("direction is 1", config.direction.current(), Query::one());
            }
            SegmentType::AccountLeaf1 => {
                cb.assert_equal("direction is 1", config.direction.current(), Query::one());
                cb.assert_equal(
                    "old_hash is old poseidon code hash",
                    config.old_value.current(),
                    config.old_hash.current(),
                );
                cb.assert_equal(
                    "new_hash is new poseidon code hash",
                    config.new_value.current(),
                    config.new_hash.current(),
                );
            }
            _ => {}
        };
        cb.condition(
            config.segment_type.current_matches(&[variant]),
            conditional_constraints,
        );
    }
}

fn configure_keccak_code_hash<F: FromUniformBytes<64> + Ord>(
    cb: &mut ConstraintBuilder<F>,
    config: &MptUpdateConfig,
    poseidon: &impl PoseidonLookup,
    bytes: &impl BytesLookup,
    rlc: &impl RlcLookup,
    randomness: Query<F>,
) {
    for variant in SegmentType::iter() {
        let conditional_constraints = |cb: &mut ConstraintBuilder<F>| match variant {
            SegmentType::Start | SegmentType::AccountTrie => {
                cb.condition(
                    config.segment_type.next_matches(&[SegmentType::Start]),
                    |cb| {
                        let [.., key_equals_other_key, hash_is_zero] = config.is_zero_gadgets;
                        let [_, _, _, other_leaf_data_hash, ..] = config.intermediate_values;
                        cb.assert_equal(
                            "old hash = new hash for empty account proof",
                            config.old_hash.current(),
                            config.new_hash.current(),
                        );
                        cb.assert_equal(
                            "old value = new value for empty account proof",
                            config.old_value.current(),
                            config.new_value.current(),
                        );
                        nonexistence_proof::configure(
                            cb,
                            config.old_value,
                            config.key,
                            config.other_key,
                            key_equals_other_key,
                            config.old_hash,
                            hash_is_zero,
                            other_leaf_data_hash,
                            poseidon,
                        );
                    },
                );
            }
            SegmentType::AccountLeaf0 => {
                cb.assert_equal("direction is 1", config.direction.current(), Query::one());
            }
            SegmentType::AccountLeaf1 => {
                cb.assert_zero("direction is 0", config.direction.current());
            }
            SegmentType::AccountLeaf2 => {
                cb.assert_equal("direction is 1", config.direction.current(), Query::one());
            }
            SegmentType::AccountLeaf3 => {
                cb.assert_equal("direction is 1", config.direction.current(), Query::one());

                let [old_high, old_low, new_high, new_low, ..] = config.intermediate_values;
                let [rlc_old_high, rlc_old_low, rlc_new_high, rlc_new_low, ..] =
                    config.second_phase_intermediate_values;
                configure_word_rlc(
                    cb,
                    [config.old_hash, old_high, old_low],
                    [config.old_value, rlc_old_high, rlc_old_low],
                    poseidon,
                    bytes,
                    rlc,
                    randomness.clone(),
                );
                configure_word_rlc(
                    cb,
                    [config.new_hash, new_high, new_low],
                    [config.new_value, rlc_new_high, rlc_new_low],
                    poseidon,
                    bytes,
                    rlc,
                    randomness.clone(),
                );
            }
            _ => {}
        };
        cb.condition(
            config.segment_type.current_matches(&[variant]),
            conditional_constraints,
        );
    }
}

fn configure_storage<F: FromUniformBytes<64> + Ord>(
    cb: &mut ConstraintBuilder<F>,
    config: &MptUpdateConfig,
    poseidon: &impl PoseidonLookup,
    bytes: &impl BytesLookup,
    rlc: &impl RlcLookup,
    randomness: Query<F>,
) {
    for variant in SegmentType::iter() {
        let conditional_constraints = |cb: &mut ConstraintBuilder<F>| match variant {
            SegmentType::AccountLeaf0 => {
                cb.assert_equal("direction is 1", config.direction.current(), Query::one());
            }
            SegmentType::AccountLeaf1 => {
                cb.assert_zero("direction is 0", config.direction.current());
            }
            SegmentType::AccountLeaf2 => {
                cb.assert_equal("direction is 1", config.direction.current(), Query::one());
            }
            SegmentType::AccountLeaf3 => {
                cb.assert_zero("direction is 0", config.direction.current());
                let [key_high, key_low, ..] = config.intermediate_values;
                let [rlc_key_high, rlc_key_low, ..] = config.second_phase_intermediate_values;
                configure_word_rlc(
                    cb,
                    [config.key, key_high, key_low],
                    [config.storage_key_rlc, rlc_key_high, rlc_key_low],
                    poseidon,
                    bytes,
                    rlc,
                    randomness.clone(),
                );
            }
            SegmentType::StorageLeaf0 => {
                cb.assert_equal("direction is 1", config.direction.current(), Query::one());

                let [old_high, old_low, new_high, new_low, ..] = config.intermediate_values;
                let [rlc_old_high, rlc_old_low, rlc_new_high, rlc_new_low, ..] =
                    config.second_phase_intermediate_values;
                cb.condition(
                    config.path_type.current_matches(&[PathType::Common]),
                    |cb| {
                        configure_word_rlc(
                            cb,
                            [config.old_hash, old_high, old_low],
                            [config.old_value, rlc_old_high, rlc_old_low],
                            poseidon,
                            bytes,
                            rlc,
                            randomness.clone(),
                        );
                        configure_word_rlc(
                            cb,
                            [config.new_hash, new_high, new_low],
                            [config.new_value, rlc_new_high, rlc_new_low],
                            poseidon,
                            bytes,
                            rlc,
                            randomness.clone(),
                        );
                    },
                );

                let [old_hash_is_zero_storage_hash, new_hash_is_zero_storage_hash, ..] =
                    config.is_zero_gadgets;
                cb.assert_equal(
                    "old_hash_minus_zero_storage_hash = old_hash - hash(0, 0)",
                    old_hash_is_zero_storage_hash.value.current(),
                    config.old_hash.current() - *ZERO_PAIR_HASH,
                );
                cb.assert_equal(
                    "new_hash_minus_zero_storage_hash = new_hash - hash(0, 0)",
                    new_hash_is_zero_storage_hash.value.current(),
                    config.new_hash.current() - *ZERO_PAIR_HASH,
                );
                cb.assert(
                    "old hash != hash(0, 0)",
                    !old_hash_is_zero_storage_hash.current(),
                );
                cb.assert(
                    "new hash != hash(0, 0)",
                    !new_hash_is_zero_storage_hash.current(),
                );
            }
            _ => {}
        };
        cb.condition(
            config.segment_type.current_matches(&[variant]),
            conditional_constraints,
        );
    }
}

fn configure_empty_storage<F: FromUniformBytes<64> + Ord>(
    cb: &mut ConstraintBuilder<F>,
    config: &MptUpdateConfig,
    poseidon: &impl PoseidonLookup,
    bytes: &impl BytesLookup,
    rlc: &impl RlcLookup,
    randomness: Query<F>,
) {
    let [key_high, key_low, _, other_leaf_data_hash, ..] = config.intermediate_values;
    let [rlc_key_high, rlc_key_low, ..] = config.second_phase_intermediate_values;
    let [.., key_equals_other_key, hash_is_zero] = config.is_zero_gadgets;

    cb.assert_zero(
        "old value is 0 for empty storage",
        config.old_value.current(),
    );
    cb.assert_zero(
        "new value is 0 for empty storage",
        config.new_value.current(),
    );
    cb.assert(
        "empty storage proof does not extend trie",
        config
            .path_type
            .current_matches(&[PathType::Start, PathType::Common]),
    );
    cb.assert_equal(
        "hash doesn't change for empty account",
        config.old_hash.current(),
        config.new_hash.current(),
    );

    let is_final_segment = config.segment_type.next_matches(&[SegmentType::Start]);
    cb.condition(is_final_segment, |cb| {
        nonexistence_proof::configure(
            cb,
            config.old_value,
            config.key,
            config.other_key,
            key_equals_other_key,
            config.old_hash,
            hash_is_zero,
            other_leaf_data_hash,
            poseidon,
        );
    });

    for variant in SegmentType::iter() {
        let conditional_constraints = |cb: &mut ConstraintBuilder<F>| match variant {
            SegmentType::AccountLeaf0 => {
                cb.assert_equal("direction is 1", config.direction.current(), Query::one());
            }
            SegmentType::AccountLeaf1 => {
                cb.assert_zero("direction is 0", config.direction.current());
            }
            SegmentType::AccountLeaf2 => {
                cb.assert_equal("direction is 1", config.direction.current(), Query::one());
            }
            SegmentType::AccountLeaf3 => {
                cb.assert_zero("direction is 0", config.direction.current());
                // Note that this constraint doesn't apply if the account doesn't exist. This
                // is ok, because every storage key for an empty account is empty.
                configure_word_rlc(
                    cb,
                    [config.key, key_high, key_low],
                    [config.storage_key_rlc, rlc_key_high, rlc_key_low],
                    poseidon,
                    bytes,
                    rlc,
                    randomness.clone(),
                );
            }
            _ => (),
        };
        cb.condition(
            config.segment_type.current_matches(&[variant]),
            conditional_constraints,
        );
    }
}

fn configure_empty_account<F: FromUniformBytes<64> + Ord>(
    cb: &mut ConstraintBuilder<F>,
    config: &MptUpdateConfig,
    poseidon: &impl PoseidonLookup,
) {
    cb.assert_zero("old value is 0", config.old_value.current());
    cb.assert_zero("new value is 0", config.new_value.current());
    cb.assert_equal(
        "hash doesn't change for empty account",
        config.old_hash.current(),
        config.new_hash.current(),
    );
    for variant in SegmentType::iter() {
        let conditional_constraints = |cb: &mut ConstraintBuilder<F>| match variant {
            SegmentType::Start | SegmentType::AccountTrie => {
                let is_final_segment = config.segment_type.next_matches(&[SegmentType::Start]);
                cb.condition(is_final_segment, |cb| {
                    let [.., key_equals_other_key, hash_is_zero] = config.is_zero_gadgets;
                    let [_, _, _, other_leaf_data_hash, ..] = config.intermediate_values;
                    cb.assert_equal(
                        "new_hash = old_hash",
                        config.old_hash.current(),
                        config.new_hash.current(),
                    );
                    cb.assert_equal(
                        "old value = new value for empty account proof",
                        config.old_value.current(),
                        config.new_value.current(),
                    );
                    nonexistence_proof::configure(
                        cb,
                        config.old_value,
                        config.key,
                        config.other_key,
                        key_equals_other_key,
                        config.new_hash,
                        hash_is_zero,
                        other_leaf_data_hash,
                        poseidon,
                    );
                });
            }
            _ => {}
        };
        cb.condition(
            config.segment_type.current_matches(&[variant]),
            conditional_constraints,
        );
    }
}

fn address_high(a: Address) -> u128 {
    let high_bytes: [u8; 16] = a.0[..16].try_into().unwrap();
    u128::from_be_bytes(high_bytes)
}

fn address_low(a: Address) -> u32 {
    let low_bytes: [u8; 4] = a.0[16..].try_into().unwrap();
    u32::from_be_bytes(low_bytes)
}

// ... the return traces: ([inp;2], domain, hash)
pub fn hash_traces(proofs: &[Proof]) -> Vec<([Fr; 2], Fr, Fr)> {
    let mut hash_traces = vec![(
        [Fr::zero(), Fr::zero()],
        HashDomain::Pair.into(),
        *ZERO_PAIR_HASH,
    )];
    for proof in proofs.iter() {
        for (left, right, domain, hash) in proof.account_trie_rows.poseidon_lookups() {
            hash_traces.push(([left, right], Fr::from(domain), hash));
        }

        hash_traces.extend(
            proof
                .storage
                .poseidon_lookups()
                .into_iter()
                .map(|(left, right, domain, h)| ([left, right], Fr::from(domain), h)),
        );

        let key = account_key(proof.claim.address);
        hash_traces.push((
            [
                Fr::from_u128(address_high(proof.claim.address)),
                Fr::from_u128(u128::from(address_low(proof.claim.address)) << 96),
            ],
            HashDomain::Pair.into(),
            key,
        ));

        if let Some(data_hash) = proof.old.leaf_data_hash {
            hash_traces.push((
                [proof.old.key, data_hash],
                HashDomain::Leaf.into(),
                domain_hash(proof.old.key, data_hash, HashDomain::Leaf),
            ));
        }
        if let Some(data_hash) = proof.new.leaf_data_hash {
            hash_traces.push((
                [proof.new.key, data_hash],
                HashDomain::Leaf.into(),
                domain_hash(proof.new.key, data_hash, HashDomain::Leaf),
            ));
        }

        for account_leaf_hash_traces in
            [proof.old_account_hash_traces, proof.new_account_hash_traces]
        {
            for [left, right, digest] in account_leaf_hash_traces {
                if domain_hash(left, right, HashDomain::AccountFields) == digest {
                    hash_traces.push(([left, right], HashDomain::AccountFields.into(), digest))
                } else if domain_hash(left, right, HashDomain::Leaf) == digest {
                    hash_traces.push(([left, right], HashDomain::Leaf.into(), digest))
                } else if domain_hash(left, right, HashDomain::Pair) == digest {
                    hash_traces.push(([left, right], HashDomain::Pair.into(), digest))
                }
            }
        }
    }
    hash_traces.sort();
    hash_traces.dedup();
    hash_traces
}

/// ...
pub fn key_bit_lookups(proofs: &[Proof]) -> Vec<(Fr, usize, bool)> {
    let mut lookups = vec![(Fr::zero(), 0, false), (Fr::one(), 0, true)];
    for proof in proofs.iter() {
        for (i, (direction, _, _, _, _, is_padding_open, is_padding_close)) in
            proof.address_hash_traces.iter().rev().enumerate()
        {
            match (is_padding_open, is_padding_close) {
                (false, false) => {
                    let mut lookup_keys = vec![proof.old.key, proof.new.key];
                    let key = account_key(proof.claim.address);
                    if !lookup_keys.contains(&key) {
                        lookup_keys.push(key);
                    }
                    lookup_keys
                        .into_iter()
                        .for_each(|k| lookups.push((k, i, *direction)));
                }
                (false, true) => {
                    lookups.push((proof.old.key, i, *direction));
                }
                (true, false) => {
                    lookups.push((proof.new.key, i, *direction));
                }
                (true, true) => unreachable!(),
            };
        }
        lookups.extend(proof.storage.key_bit_lookups());
    }

    lookups.sort();
    lookups.dedup();
    lookups
}

/// ...
pub fn byte_representations(proofs: &[Proof]) -> (Vec<u32>, Vec<u64>, Vec<u128>, Vec<Fr>) {
    let mut u32s = vec![];
    let mut u64s = vec![];
    let mut u128s = vec![0];
    let mut frs = vec![];

    for proof in proofs {
        u128s.push(address_high(proof.claim.address));
        u32s.push(address_low(proof.claim.address));
        match MPTProofType::from(proof.claim) {
            MPTProofType::NonceChanged | MPTProofType::CodeSizeExists => {
                u128s.push(address_high(proof.claim.address));
                if let Some(account) = proof.old_account {
                    u64s.push(account.nonce);
                    u64s.push(account.code_size);
                };
                if let Some(account) = proof.new_account {
                    u64s.push(account.nonce);
                    u64s.push(account.code_size);
                };
            }
            MPTProofType::BalanceChanged => {
                u128s.push(address_high(proof.claim.address));
                if let Some(account) = proof.old_account {
                    frs.push(account.balance);
                };
                if let Some(account) = proof.new_account {
                    frs.push(account.balance);
                };
            }
            MPTProofType::PoseidonCodeHashExists => {
                u128s.push(address_high(proof.claim.address));
            }
            MPTProofType::CodeHashExists => {
                u128s.push(address_high(proof.claim.address));
                if let Some(account) = proof.old_account {
                    let (hi, lo) = u256_hi_lo(&account.keccak_codehash);
                    u128s.push(hi);
                    u128s.push(lo);
                };
                if let Some(account) = proof.new_account {
                    let (hi, lo) = u256_hi_lo(&account.keccak_codehash);
                    u128s.push(hi);
                    u128s.push(lo);
                };
            }
            MPTProofType::StorageChanged => {
                u128s.push(address_high(proof.claim.address));
                let (storage_key_high, storage_key_low) = u256_hi_lo(&proof.claim.storage_key());
                u128s.push(storage_key_high);
                u128s.push(storage_key_low);

                match &proof.storage {
                    StorageProof::Root(_) => unreachable!(),
                    StorageProof::Update {
                        old_leaf, new_leaf, ..
                    } => {
                        let (old_value_high, old_value_low) = u256_hi_lo(&old_leaf.value());
                        let (new_value_high, new_value_low) = u256_hi_lo(&new_leaf.value());
                        u128s.extend(vec![
                            old_value_high,
                            old_value_low,
                            new_value_high,
                            new_value_low,
                        ]);
                    }
                }
            }
            MPTProofType::StorageDoesNotExist => {
                u128s.push(address_high(proof.claim.address));
                let (storage_key_high, storage_key_low) = u256_hi_lo(&proof.claim.storage_key());
                u128s.push(storage_key_high);
                u128s.push(storage_key_low);
            }
            _ => {}
        }
    }

    u32s.sort();
    u32s.dedup();

    u64s.sort();
    u64s.dedup();

    u128s.sort();
    u128s.dedup();

    frs.sort();
    frs.dedup();

    (u32s, u64s, u128s, frs)
}

/// ..
pub fn mpt_update_keys(proofs: &[Proof]) -> Vec<Fr> {
    let mut keys = vec![Fr::zero(), Fr::one()];
    for proof in proofs.iter() {
        keys.push(proof.old.key);
        keys.push(proof.new.key);
        keys.push(account_key(proof.claim.address));
        keys.extend(proof.storage.key_lookups());
        keys.push(proof.claim.old_root);
        keys.push(proof.claim.new_root);
    }
    keys.sort();
    keys.dedup();
    keys
}<|MERGE_RESOLUTION|>--- conflicted
+++ resolved
@@ -32,11 +32,7 @@
 use halo2_proofs::{
     arithmetic::Field,
     circuit::{Region, Value},
-<<<<<<< HEAD
     halo2curves::{bn256::Fr, ff::FromUniformBytes, group::ff::PrimeField},
-=======
-    halo2curves::bn256::Fr,
->>>>>>> 0c5756f7
     plonk::ConstraintSystem,
 };
 use itertools::{izip, Itertools};
@@ -49,13 +45,8 @@
         domain_hash(Fr::zero(), *ZERO_PAIR_HASH, HashDomain::AccountFields);
 }
 
-<<<<<<< HEAD
 pub trait MptUpdateLookup<F: FromUniformBytes<64> + Ord> {
-    fn lookup(&self) -> [Query<F>; 8];
-=======
-pub trait MptUpdateLookup<F: FieldExt> {
     fn lookup(&self) -> [Query<F>; 7];
->>>>>>> 0c5756f7
 }
 
 #[derive(Clone)]
@@ -86,13 +77,8 @@
     is_zero_gadgets: [IsZeroGadget; 4],      // can be 3
 }
 
-<<<<<<< HEAD
 impl<F: FromUniformBytes<64> + Ord> MptUpdateLookup<F> for MptUpdateConfig {
-    fn lookup(&self) -> [Query<F>; 8] {
-=======
-impl<F: FieldExt> MptUpdateLookup<F> for MptUpdateConfig {
     fn lookup(&self) -> [Query<F>; 7] {
->>>>>>> 0c5756f7
         let is_start = || self.segment_type.current_matches(&[SegmentType::Start]);
         // Note that one non-start rows, all 7 queries will be 0. This corresponds to a valid
         // mpt proof in that in an empty trie, the zero address has nonce = 0.
@@ -974,18 +960,7 @@
         + (Query::one() - config.direction.current()) * config.sibling.current()
 }
 
-<<<<<<< HEAD
-fn address_to_fr(a: Address) -> Fr {
-    let mut bytes = [0u8; 32];
-    bytes[32 - 20..].copy_from_slice(a.as_bytes());
-    bytes.reverse();
-    Fr::from_repr(bytes).unwrap()
-}
-
 fn configure_segment_transitions<F: FromUniformBytes<64> + Ord>(
-=======
-fn configure_segment_transitions<F: FieldExt>(
->>>>>>> 0c5756f7
     cb: &mut ConstraintBuilder<F>,
     segment: &OneHot<SegmentType>,
     proof: MPTProofType,
