--- conflicted
+++ resolved
@@ -1752,17 +1752,10 @@
         }
 
         fn configure(cs: &mut ConstraintSystem<Fr>) -> Self::Config {
-<<<<<<< HEAD
-            let mut cb = ConstraintBuilder::new();
             let challenges = Challenges::construct(cs);
-          
-            let poseidon = PoseidonConfig::configure(cs, &mut cb);
-=======
             let selector = SelectorColumn(cs.fixed_column());
             let mut cb = ConstraintBuilder::new(selector);
-
             let poseidon = PoseidonTable::configure(cs, &mut cb, 4096);
->>>>>>> ea372504
             let byte_bit = ByteBitGadget::configure(cs, &mut cb);
             let byte_representation = ByteRepresentationConfig::configure(cs, &mut cb, &byte_bit);
             let canonical_representation =
