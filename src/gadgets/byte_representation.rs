use super::{byte_bit::RangeCheck256Lookup, is_zero::IsZeroGadget, rlc_randomness::RlcRandomness};
use crate::constraint_builder::{
    AdviceColumn, ConstraintBuilder, Query, SecondPhaseAdviceColumn, SelectorColumn,
};
use halo2_proofs::{
    circuit::{Region, Value},
    halo2curves::{bn256::Fr, ff::FromUniformBytes},
    plonk::ConstraintSystem,
};

pub trait RlcLookup {
    fn lookup<F: FromUniformBytes<64> + Ord>(&self) -> [Query<F>; 3];
}

pub trait BytesLookup {
    fn lookup<F: FromUniformBytes<64> + Ord>(&self) -> [Query<F>; 2];
}

// Right the byte order is big endian, which means that e.g. proving that 0x01 fits into 3
// bytes doesn't prove that it fits into 2 or 1 bytes. If we switch to little endian, we
// could get the intermediate values for free.
#[derive(Clone)]
pub struct ByteRepresentationConfig {
    // lookup columns
    value: AdviceColumn,
    rlc: SecondPhaseAdviceColumn,
    index: AdviceColumn,

    // internal columns
    is_first: SelectorColumn,
    byte: AdviceColumn,
    index_is_zero: IsZeroGadget,
}

// WARNING: it is a soundness issue if the index lookup is >= 31 (i.e. the value can
// overflow in the field if it has 32 or more bytes).
impl RlcLookup for ByteRepresentationConfig {
    fn lookup<F: FromUniformBytes<64> + Ord>(&self) -> [Query<F>; 3] {
        [
            self.value.current(),
            self.index.current(),
            self.rlc.current(),
        ]
    }
}

impl BytesLookup for ByteRepresentationConfig {
    fn lookup<F: FromUniformBytes<64> + Ord>(&self) -> [Query<F>; 2] {
        [self.value.current(), self.index.current()]
    }
}

impl ByteRepresentationConfig {
    pub fn configure<F: FromUniformBytes<64> + Ord>(
        cs: &mut ConstraintSystem<F>,
        cb: &mut ConstraintBuilder<F>,
        range_check: &impl RangeCheck256Lookup,
        randomness: &RlcRandomness,
    ) -> Self {
        let is_first = SelectorColumn(cs.fixed_column());
        let [value, index, byte] = cb.advice_columns(cs);
        let [rlc] = cb.second_phase_advice_columns(cs);
        let index_is_zero = IsZeroGadget::configure(cs, cb, index);

        cb.condition(is_first.current(), |cb| {
            cb.assert_zero("index is 0 for first row", index.current())
        });
        cb.assert_zero(
            "index is 0 or increases by 1",
            index.current() * (index.current() - index.previous() - 1),
        );
        cb.assert_equal(
            "current value = previous value * 256 * (index != 0) + byte",
            value.current(),
            value.previous() * 256 * !index_is_zero.current() + byte.current(),
        );
        cb.assert_equal(
            "current rlc = previous rlc * randomness * (index != 0) + byte",
            rlc.current(),
            rlc.previous() * randomness.query() * !index_is_zero.current() + byte.current(),
        );
        cb.add_lookup("0 <= byte < 256", [byte.current()], range_check.lookup());

        Self {
            value,
            rlc,
            index,
            index_is_zero,
            byte,
            is_first,
        }
    }

<<<<<<< HEAD
    // can this we done with an Iterator<Item: impl ToBigEndianBytes> instead?
    pub fn assign<F: FromUniformBytes<64> + Ord>(
=======
    pub fn assign<F: FieldExt>(
>>>>>>> 0c5756f7
        &self,
        region: &mut Region<'_, F>,
        u32s: &[u32],
        u64s: &[u64],
        u128s: &[u128],
        frs: &[Fr],
        randomness: Value<F>,
    ) {
        self.is_first.enable(region, 0);
        let byte_representations = u32s
            .iter()
            .map(u32_to_big_endian)
            .chain(u64s.iter().map(u64_to_big_endian))
            .chain(u128s.iter().map(u128_to_big_endian))
            .chain(frs.iter().map(fr_to_big_endian));

        let mut offset = 1;
        for byte_representation in byte_representations {
            let mut value = F::ZERO;
            let mut rlc = Value::known(F::ZERO);
            for (index, byte) in byte_representation.iter().enumerate() {
                let byte = F::from(u64::from(*byte));
                self.byte.assign(region, offset, byte);

                value = value * F::from(256) + byte;
                self.value.assign(region, offset, value);

                rlc = rlc * randomness + Value::known(byte);
                self.rlc.assign(region, offset, rlc);

                let index = u64::try_from(index).unwrap();
                self.index.assign(region, offset, index);
                self.index_is_zero.assign(region, offset, index);

                offset += 1;
            }
        }

        let expected_offset = Self::n_rows_required(u32s, u64s, u128s, frs);
        debug_assert!(
            offset == expected_offset,
            "assign used {offset} rows but {expected_offset} rows expected from `n_rows_required`",
        );
    }

    pub fn n_rows_required(u32s: &[u32], u64s: &[u64], u128s: &[u128], frs: &[Fr]) -> usize {
        // +1 because assigment starts on offset = 1 instead of offset = 0.
        1 + u32s.len() * 4 + u64s.len() * 8 + u128s.len() * 16 + frs.len() * 31
    }
}

fn u32_to_big_endian(x: &u32) -> Vec<u8> {
    x.to_be_bytes().to_vec()
}
fn u64_to_big_endian(x: &u64) -> Vec<u8> {
    x.to_be_bytes().to_vec()
}

fn u128_to_big_endian(x: &u128) -> Vec<u8> {
    x.to_be_bytes().to_vec()
}

fn fr_to_big_endian(x: &Fr) -> Vec<u8> {
    let mut bytes = x.to_bytes();
    bytes.reverse();
    // We only the 31 least significant bytes of x so that the value column will not overflow.
    assert_eq!(bytes[0], 0);
    if bytes[0] != 0 {
        log::error!("Fr {:?} does not fit into 31 bytes", x);
    }
    bytes[1..].to_vec()
}

#[cfg(test)]
mod test {
    use super::{super::byte_bit::ByteBitGadget, *};
    use crate::constraint_builder::SelectorColumn;
    use halo2_proofs::{
        circuit::{Layouter, SimpleFloorPlanner},
        dev::MockProver,
        halo2curves::bn256::Fr,
        plonk::{Circuit, Error},
    };

    #[derive(Clone, Default, Debug)]
    struct TestCircuit {
        u32s: Vec<u32>,
        u64s: Vec<u64>,
        u128s: Vec<u128>,
        frs: Vec<Fr>,
    }

    impl Circuit<Fr> for TestCircuit {
        type Config = (
            SelectorColumn,
            ByteBitGadget,
            ByteRepresentationConfig,
            RlcRandomness,
        );
        type FloorPlanner = SimpleFloorPlanner;

        fn without_witnesses(&self) -> Self {
            Self::default()
        }

        fn configure(cs: &mut ConstraintSystem<Fr>) -> Self::Config {
            let selector = SelectorColumn(cs.fixed_column());
            let mut cb = ConstraintBuilder::new(selector);

            let byte_bit = ByteBitGadget::configure(cs, &mut cb);
            let randomness = RlcRandomness::configure(cs);
            let byte_representation =
                ByteRepresentationConfig::configure(cs, &mut cb, &byte_bit, &randomness);
            cb.build(cs);
            (selector, byte_bit, byte_representation, randomness)
        }

        fn synthesize(
            &self,
            config: Self::Config,
            mut layouter: impl Layouter<Fr>,
        ) -> Result<(), Error> {
            let (selector, byte_bit, byte_representation, rlc_randomness) = config;
            let randomness = rlc_randomness.value(&layouter);
            layouter.assign_region(
                || "",
                |mut region| {
                    for offset in 0..(8 * 256) {
                        selector.enable(&mut region, offset);
                    }
                    byte_bit.assign(&mut region);
                    byte_representation.assign(
                        &mut region,
                        &self.u32s,
                        &self.u64s,
                        &self.u128s,
                        &self.frs,
                        randomness,
                    );
                    Ok(())
                },
            )
        }
    }

    #[test]
    fn test_byte_representation() {
        let circuit = TestCircuit {
            u32s: vec![0, 1, u32::MAX],
            u64s: vec![u64::MAX],
            u128s: vec![0, 1, u128::MAX],
            frs: vec![Fr::from(2342)],
        };
        let prover = MockProver::<Fr>::run(14, &circuit, vec![]).unwrap();
        assert_eq!(prover.verify(), Ok(()));
    }

    #[test]
    fn test_helpers() {
        let mut x = vec![0; 8];
        x[7] = 1;
        assert_eq!(u64_to_big_endian(&1), x);

        let mut y = vec![0; 16];
        y[15] = 1;
        assert_eq!(u128_to_big_endian(&1), y);

        let mut z = vec![0; 31];
        z[30] = 1;
        assert_eq!(fr_to_big_endian(&Fr::one()), z);
    }
}<|MERGE_RESOLUTION|>--- conflicted
+++ resolved
@@ -91,12 +91,7 @@
         }
     }
 
-<<<<<<< HEAD
-    // can this we done with an Iterator<Item: impl ToBigEndianBytes> instead?
     pub fn assign<F: FromUniformBytes<64> + Ord>(
-=======
-    pub fn assign<F: FieldExt>(
->>>>>>> 0c5756f7
         &self,
         region: &mut Region<'_, F>,
         u32s: &[u32],
