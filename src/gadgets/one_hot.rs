--- conflicted
+++ resolved
@@ -61,39 +61,21 @@
 
     pub fn current<F: FieldExt>(&self) -> Query<F> {
         T::iter().enumerate().fold(Query::zero(), |acc, (i, t)| {
-<<<<<<< HEAD
-            acc.clone()
-                + Query::from(u64::try_from(i).unwrap())
-                    * self
-                        .columns
-                        .get(&t)
-                        .map_or_else(|| !self.sum(0), BinaryColumn::current)
-=======
             acc + Query::from(u64::try_from(i).unwrap())
                 * self
                     .columns
                     .get(&t)
-                    .map_or_else(BinaryQuery::zero, BinaryColumn::current)
->>>>>>> 2e216c2d
+                    .map_or_else(|| !self.sum(0), BinaryColumn::current)
         })
     }
 
     pub fn previous<F: FieldExt>(&self) -> Query<F> {
         T::iter().enumerate().fold(Query::zero(), |acc, (i, t)| {
-<<<<<<< HEAD
-            acc.clone()
-                + Query::from(u64::try_from(i).unwrap())
-                    * self
-                        .columns
-                        .get(&t)
-                        .map_or_else(|| !self.sum(-1), BinaryColumn::previous)
-=======
             acc + Query::from(u64::try_from(i).unwrap())
                 * self
                     .columns
                     .get(&t)
-                    .map_or_else(BinaryQuery::zero, BinaryColumn::current)
->>>>>>> 2e216c2d
+                    .map_or_else(|| !self.sum(-1), BinaryColumn::current)
         })
     }
 
