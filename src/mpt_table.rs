use crate::operation::{AccountOp, KeyValue};
use halo2_proofs::{
    arithmetic::{Field, FieldExt},
    circuit::{Layouter, Value},
    plonk::{Advice, Column, ConstraintSystem, Error, Expression, Selector, VirtualCells},
    poly::Rotation,
};
use strum_macros::EnumIter;

mod byte32;
mod range_check;
mod value_rep;

use byte32::Config as PairRepConfig;
use range_check::{Chip as RangeCheckChip, Config as RangeCheckCfg};
use value_rep::Config as RepCfg;

type RepConfig = RepCfg<32, 8>;
type RangeCheckConfig = RangeCheckCfg<8>;

#[derive(Clone, Debug)]
pub(crate) struct Config {
    sel: Selector,
    proof_sel: [Column<Advice>; 9], // one boolean column for each variant of MPTProofType

    address: Column<Advice>,
    storage_key: Column<Advice>,
    proof_type: Column<Advice>,
    new_root: Column<Advice>,
    old_root: Column<Advice>,
    new_value: Column<Advice>,
    old_value: Column<Advice>,

    // the rep for current single field values
    key_rep: RepConfig,
    new_val_rep: RepConfig,
    old_val_rep: RepConfig,

    range_check_u8: RangeCheckConfig,

    // turn into pair represent (hi, lo)
    storage_key_2: PairRepConfig,
    new_value_2: PairRepConfig,
    old_value_2: PairRepConfig,
}

impl Config {
    pub fn mpt_table_begin_index(&self) -> usize {
        self.address.index()
    }

    pub fn bind_mpt_circuit<F: FieldExt>(
        &self,
        meta: &mut ConstraintSystem<F>,
        gadget_id: Column<Advice>,
        ctrl_id: Column<Advice>,
        address_index: Column<Advice>,
        root_index: [Column<Advice>; 2],
        old_value: [Column<Advice>; 2],
        new_value: [Column<Advice>; 2],
        key: [Column<Advice>; 2],
    ) {
        let build_entry_lookup_common =
            |meta: &mut VirtualCells<'_, F>, control_pair: (u64, u64)| {
                [
                    // positions
                    (
                        Expression::Constant(F::from(control_pair.0)),
                        meta.query_advice(gadget_id, Rotation::cur()),
                    ),
                    (
                        Expression::Constant(F::from(control_pair.1)),
                        meta.query_advice(ctrl_id, Rotation::cur()),
                    ),
                    // indexs
                    (
                        meta.query_advice(self.address, Rotation::cur()),
                        meta.query_advice(address_index, Rotation::cur()),
                    ),
                    (
                        meta.query_advice(self.old_root, Rotation::cur()),
                        meta.query_advice(root_index[0], Rotation::cur()),
                    ),
                    (
                        meta.query_advice(self.new_root, Rotation::cur()),
                        meta.query_advice(root_index[1], Rotation::cur()),
                    ),
                ]
            };

        let build_entry_lookup_value = |meta: &mut VirtualCells<'_, F>| {
            [
                // values
                (
                    meta.query_advice(self.old_value, Rotation::cur()),
                    meta.query_advice(old_value[0], Rotation::cur()),
                ),
                (
                    meta.query_advice(self.new_value, Rotation::cur()),
                    meta.query_advice(new_value[0], Rotation::cur()),
                ),
            ]
        };

        let build_entry_lookup_rep_value = |meta: &mut VirtualCells<'_, F>| {
            [
                // values rep
                (
                    meta.query_advice(self.old_value_2.rep_hi, Rotation::cur()),
                    meta.query_advice(old_value[0], Rotation::cur()),
                ),
                (
                    meta.query_advice(self.old_value_2.rep_lo, Rotation::cur()),
                    meta.query_advice(old_value[1], Rotation::cur()),
                ),
                (
                    meta.query_advice(self.new_value_2.rep_hi, Rotation::cur()),
                    meta.query_advice(new_value[0], Rotation::cur()),
                ),
                (
                    meta.query_advice(self.new_value_2.rep_lo, Rotation::cur()),
                    meta.query_advice(new_value[1], Rotation::cur()),
                ),
            ]
        };

        let build_entry_lookup_storage_key = |meta: &mut VirtualCells<'_, F>| {
            [
                (
                    meta.query_advice(self.storage_key_2.rep_hi, Rotation::cur()),
                    meta.query_advice(key[0], Rotation::cur()),
                ),
                (
                    meta.query_advice(self.storage_key_2.rep_lo, Rotation::cur()),
                    meta.query_advice(key[1], Rotation::cur()),
                ),
            ]
        };

        let build_entry_lookup_not_exist = |meta: &mut VirtualCells<'_, F>| {
            [
                // it lookup the mpt gadget above target gadget (only the hash type of old trie is looked up,
                // it is mpt_table's responsibiliy to ensure old_root == new_root here)
                (
                    Expression::Constant(F::from(super::HashType::Empty as u64)),
                    meta.query_advice(ctrl_id, Rotation::prev()),
                ),
            ]
        };

        // all lookup into account fields raised for gadget id = OP_ACCOUNT (3)
        meta.lookup_any("mpt nonce entry lookup", |meta| {
            let s_enable = meta.query_advice(self.proof_sel[0], Rotation::cur());

            build_entry_lookup_common(meta, (3, 0))
                .into_iter()
                .chain(build_entry_lookup_value(meta))
                .map(|(fst, snd)| (fst * s_enable.clone(), snd))
                .collect()
        });

        meta.lookup_any("mpt balance entry lookup", |meta| {
            let s_enable = meta.query_advice(self.proof_sel[1], Rotation::cur());

            build_entry_lookup_common(meta, (3, 1))
                .into_iter()
                .chain(build_entry_lookup_value(meta))
                .map(|(fst, snd)| (fst * s_enable.clone(), snd))
                .collect()
        });

        meta.lookup_any("mpt codehash entry lookup", |meta| {
            let s_enable = meta.query_advice(self.proof_sel[2], Rotation::cur());

            build_entry_lookup_common(meta, (3, 2))
                .into_iter()
                .chain(build_entry_lookup_rep_value(meta))
                .map(|(fst, snd)| (fst * s_enable.clone(), snd))
                .collect()
        });

<<<<<<< HEAD
        if false {
=======
        // notice: Eth Account Gadget has no row for poseidon codehas and codesize (for proof_sel[3] and proof_sel[4]) yet

>>>>>>> a7cc3c2b
        meta.lookup_any("mpt account not exist entry lookup", |meta| {
            let s_enable = meta.query_advice(self.proof_sel[5], Rotation::cur());

            build_entry_lookup_common(meta, (3, 0))
                .into_iter()
                .chain(build_entry_lookup_not_exist(meta))
                .map(|(fst, snd)| (fst * s_enable.clone(), snd))
                .collect()
        });
        }

        meta.lookup_any("mpt account destroy entry lookup", |meta| {
            let s_enable = meta.query_advice(self.proof_sel[6], Rotation::cur());

            // TODO: not handle AccountDestructed yet (this entry has no lookup: i.e. no verification)
            build_entry_lookup_common(meta, (3, 2))
                .into_iter()
                .map(|(fst, snd)| (fst * s_enable.clone(), snd))
                .collect()
        });

        // all lookup into storage raised for gadget id = OP_STORAGE (4)
        meta.lookup_any("mpt storage entry lookup", |meta| {
            let s_enable = meta.query_advice(self.proof_sel[7], Rotation::cur());

            build_entry_lookup_common(meta, (4, 0))
                .into_iter()
                .chain(build_entry_lookup_rep_value(meta))
                .chain(build_entry_lookup_storage_key(meta))
                .map(|(fst, snd)| (fst * s_enable.clone(), snd))
                .collect()
        });

        meta.lookup_any("mpt storage not exist entry lookup", |meta| {
            let s_enable = meta.query_advice(self.proof_sel[8], Rotation::cur());

            build_entry_lookup_common(meta, (4, 0))
                .into_iter()
                .chain(build_entry_lookup_storage_key(meta))
                .chain(build_entry_lookup_not_exist(meta))
                .map(|(fst, snd)| (fst * s_enable.clone(), snd))
                .collect()
        });
    }
}

/// The defination is greped from state-circuit
#[derive(Clone, Copy, Debug, PartialEq, Eq, EnumIter)]
pub enum MPTProofType {
    /// nonce
    NonceChanged = 1,
    /// balance
    BalanceChanged,
    /// keccak codehash updated
    CodeHashExists,
    /// poseidon codehash updated
    PoseidonCodeHashExists,
    /// code size updated
    CodeSizeExists,
    /// non exist proof for account
    AccountDoesNotExist,
    /// account destructed
    AccountDestructed,
    /// storage
    StorageChanged,
    /// non exist proof for storage
    StorageDoesNotExist,
    /// poseidon code hash
    PoseidonCodeHashExists,
    /// code length, in bytes
    CodeSizeExists,
}

/// the Entry for mpt table
#[derive(Clone, Debug)]
pub(crate) struct MPTEntry<F: Field> {
    proof_type: MPTProofType,
    base: [Option<F>; 7],
    storage_key: KeyValue<F>,
    new_value: KeyValue<F>,
    old_value: KeyValue<F>,
}

impl<F: FieldExt> MPTEntry<F> {
    // detect proof type from op data itself, just mocking,
    // not always correct
    pub fn mock_from_op(op: &AccountOp<F>, randomness: F) -> Self {
        if op.state_trie.is_some() {
            return if op.store_after.is_none() && op.store_before.is_none() {
                Self::from_op(MPTProofType::StorageDoesNotExist, op, randomness)
            } else {
                Self::from_op(MPTProofType::StorageChanged, op, randomness)
            };
        }

        match (&op.account_before, &op.account_after) {
            (Some(before), Some(after)) => {
                if before.balance != after.balance {
                    Self::from_op(MPTProofType::BalanceChanged, op, randomness)
                } else if before.nonce != after.nonce {
                    Self::from_op(MPTProofType::NonceChanged, op, randomness)
                } else {
                    Self::from_op(MPTProofType::CodeHashExists, op, randomness)
                }
            }
            (None, Some(_)) => Self::from_op(MPTProofType::CodeHashExists, op, randomness),
            (Some(_), None) => Self::from_op(MPTProofType::AccountDestructed, op, randomness),
            (None, None) => Self::from_op(MPTProofType::AccountDoesNotExist, op, randomness),
        }
    }

    pub fn from_op_no_base(proof_type: MPTProofType, op: &AccountOp<F>) -> Self {
        let storage_key = op.store_key.clone().unwrap_or_default();
        let (old_value, new_value) = match proof_type {
            MPTProofType::CodeHashExists => (
                op.account_before
                    .as_ref()
                    .map(|acc| acc.codehash)
                    .map(KeyValue::create_base)
                    .unwrap_or_default(),
                op.account_after
                    .as_ref()
                    .map(|acc| acc.codehash)
                    .map(KeyValue::create_base)
                    .unwrap_or_default(),
            ),
            MPTProofType::StorageChanged => (
                op.store_before.clone().unwrap_or_default(),
                op.store_after.clone().unwrap_or_default(),
            ),
            _ => (Default::default(), Default::default()),
        };

        Self {
            proof_type,
            base: [
                Some(op.address),
                None,
                Some(F::from(proof_type as u64)),
                None,
                None,
                None,
                None,
            ],
            storage_key,
            new_value,
            old_value,
        }
    }

    pub fn from_op(proof_type: MPTProofType, op: &AccountOp<F>, randomness: F) -> Self {
        let mut ret = Self::from_op_no_base(proof_type, op);

        let (old_value_f, new_value_f) = match proof_type {
            MPTProofType::NonceChanged => (
                op.account_before
                    .as_ref()
                    .map(|acc| acc.nonce)
                    .unwrap_or_default(),
                op.account_after
                    .as_ref()
                    .map(|acc| acc.nonce)
                    .unwrap_or_default(),
            ),
            MPTProofType::BalanceChanged => (
                op.account_before
                    .as_ref()
                    .map(|acc| acc.balance)
                    .unwrap_or_default(),
                op.account_after
                    .as_ref()
                    .map(|acc| acc.balance)
                    .unwrap_or_default(),
            ),
            MPTProofType::StorageChanged | MPTProofType::CodeHashExists => (
                ret.old_value.u8_rlc(randomness),
                ret.new_value.u8_rlc(randomness),
            ),
            _ => (F::zero(), F::zero()),
        };

        ret.base = [
            ret.base[0],
            Some(ret.storage_key.u8_rlc(randomness)),
            ret.base[2],
            Some(op.account_root()),
            Some(op.account_root_before()),
            Some(new_value_f),
            Some(old_value_f),
        ];

        ret
    }

    // this method construct entry without randomness (challenge)
    pub fn from_op_and_table_entries(
        op: &AccountOp<F>,
        proof_type: MPTProofType,
        old_value_f: F,
        new_value_f: F,
        store_key: Option<F>,
    ) -> Self {
        let mut ret = Self::from_op_no_base(proof_type, op);

        ret.base = [
            ret.base[0],
            store_key,
            ret.base[1],
            Some(op.account_root()),
            Some(op.account_root_before()),
            Some(new_value_f),
            Some(old_value_f),
        ];

        ret
    }
}

#[derive(Clone, Debug)]
pub(crate) struct MPTTable<F: Field> {
    entries: Vec<MPTEntry<F>>,
    config: Config,
    rows: usize,
}

impl<F: FieldExt> MPTTable<F> {
    pub fn construct(
        config: Config,
        entries: impl IntoIterator<Item = MPTEntry<F>>,
        rows: usize,
    ) -> Self {
        Self {
            config,
            rows,
            entries: entries.into_iter().collect(),
        }
    }

    pub fn configure(
        meta: &mut ConstraintSystem<F>,
        tbl_base: [Column<Advice>; 7],
        randomness: Expression<F>,
    ) -> Config {
        let sel = meta.selector();
        let address = tbl_base[0];
        let storage_key = tbl_base[1];
        let proof_type = tbl_base[2];
        let new_root = tbl_base[3];
        let old_root = tbl_base[4];
        let new_value = tbl_base[5];
        let old_value = tbl_base[6];

        let proof_sel = [0; 9].map(|_| meta.advice_column());

        let range_check_u8 = RangeCheckChip::<F, 8>::configure(meta);

        let key_rep = RepConfig::configure(meta, &range_check_u8);
        let new_val_rep = RepConfig::configure(meta, &range_check_u8);
        let old_val_rep = RepConfig::configure(meta, &range_check_u8);

        meta.create_gate("bind reps", |meta| {
            let sel = meta.query_selector(sel);
            let enable_key_rep = meta.query_advice(proof_sel[7], Rotation::cur())
                + meta.query_advice(proof_sel[8], Rotation::cur());
            let enable_val_rep =
                meta.query_advice(proof_sel[2], Rotation::cur()) + enable_key_rep.clone();
            let key_val = enable_key_rep * meta.query_advice(storage_key, Rotation::cur());
            let new_val = enable_val_rep.clone() * meta.query_advice(new_value, Rotation::cur());
            let old_val = enable_val_rep * meta.query_advice(old_value, Rotation::cur());

            vec![
                sel.clone() * key_rep.bind_rlc_value(meta, key_val, randomness.clone(), None),
                sel.clone() * new_val_rep.bind_rlc_value(meta, new_val, randomness.clone(), None),
                sel * old_val_rep.bind_rlc_value(meta, old_val, randomness, None),
            ]
        });

        let storage_key_2 = PairRepConfig::configure(meta, sel, &key_rep.limbs);
        let new_value_2 = PairRepConfig::configure(meta, sel, &new_val_rep.limbs);
        let old_value_2 = PairRepConfig::configure(meta, sel, &old_val_rep.limbs);

        proof_sel
            .as_slice()
            .iter()
            .copied()
            .enumerate()
            .for_each(|(index, col)| {
                meta.create_gate("proof sel array", |meta| {
                    let sel = meta.query_selector(sel);
                    let col = meta.query_advice(col, Rotation::cur());
                    let proof_type = meta.query_advice(proof_type, Rotation::cur());

                    // each col is boolean
                    // when enabled, it must equal to proof_type
                    vec![
                        sel.clone() * col.clone() * (Expression::Constant(F::one()) - col.clone()),
                        sel * col * (Expression::Constant(F::from(index as u64 + 1)) - proof_type),
                    ]
                });
            });

        meta.create_gate("enabled sel is unique", |meta| {
            let sel = meta.query_selector(sel);
            let total_enalbed = proof_sel
                .as_slice()
                .iter()
                .copied()
                .map(|col| meta.query_advice(col, Rotation::cur()))
                .reduce(|acc, col_exp| acc + col_exp)
                .expect("not null");

            vec![sel * total_enalbed.clone() * (Expression::Constant(F::one()) - total_enalbed)]
        });

        Config {
            sel,
            proof_sel,
            address,
            storage_key,
            new_value,
            old_value,
            proof_type,
            new_root,
            old_root,
            range_check_u8,
            key_rep,
            new_val_rep,
            old_val_rep,
            storage_key_2,
            new_value_2,
            old_value_2,
        }
    }

    pub fn load(&self, layouter: &mut impl Layouter<F>) -> Result<(), Error> {
        assert!(self.entries.len() <= self.rows);

        let config = &self.config;
        RangeCheckChip::construct(config.range_check_u8.clone()).load(layouter)?;

        layouter.assign_region(
            || "mpt table",
            |mut region| {
                for (offset, entry) in self.entries.iter().enumerate() {
                    for (index, col) in config.proof_sel.as_slice().iter().copied().enumerate() {
                        region.assign_advice(
                            || format!("assign for proof type enabler {offset}"),
                            col,
                            offset,
                            || {
                                Value::known(if index + 1 == entry.proof_type as usize {
                                    F::one()
                                } else {
                                    F::zero()
                                })
                            },
                        )?;
                    }

                    let base_entries = entry
                        .base
                        .map(|entry| entry.map(Value::known).unwrap_or_else(Value::unknown));

                    for (val, col) in base_entries.into_iter().zip([
                        config.address,
                        config.storage_key,
                        config.proof_type,
                        config.new_root,
                        config.old_root,
                        config.new_value,
                        config.old_value,
                    ]) {
                        region.assign_advice(
                            || format!("assign for mpt table offset {offset}"),
                            col,
                            offset,
                            || val,
                        )?;
                    }

                    config.storage_key_2.assign(
                        &mut region,
                        offset,
                        &(entry.storage_key.limb_0(), entry.storage_key.limb_1()),
                    )?;
                    config.new_value_2.assign(
                        &mut region,
                        offset,
                        &(entry.new_value.limb_0(), entry.new_value.limb_1()),
                    )?;
                    config.old_value_2.assign(
                        &mut region,
                        offset,
                        &(entry.old_value.limb_0(), entry.old_value.limb_1()),
                    )?;

                    config.key_rep.assign(
                        &mut region,
                        offset,
                        RepCfg::<16, 8>::le_value_to_limbs(entry.storage_key.limb_0())
                            .as_slice()
                            .iter()
                            .chain(
                                RepCfg::<16, 8>::le_value_to_limbs(entry.storage_key.limb_1())
                                    .as_slice()
                                    .iter(),
                            ),
                    )?;

                    config.new_val_rep.assign(
                        &mut region,
                        offset,
                        RepCfg::<16, 8>::le_value_to_limbs(entry.new_value.limb_0())
                            .as_slice()
                            .iter()
                            .chain(
                                RepCfg::<16, 8>::le_value_to_limbs(entry.new_value.limb_1())
                                    .as_slice()
                                    .iter(),
                            ),
                    )?;

                    config.old_val_rep.assign(
                        &mut region,
                        offset,
                        RepCfg::<16, 8>::le_value_to_limbs(entry.old_value.limb_0())
                            .as_slice()
                            .iter()
                            .chain(
                                RepCfg::<16, 8>::le_value_to_limbs(entry.old_value.limb_1())
                                    .as_slice()
                                    .iter(),
                            ),
                    )?;
                }

                for row in self.entries.len()..self.rows {
                    for col in config.proof_sel.into_iter().chain([
                        config.proof_type,
                        config.address,
                        config.storage_key,
                        config.old_value,
                        config.new_value,
                        config.old_root,
                        config.new_root,
                    ]) {
                        region.assign_advice(
                            || "flush rows",
                            col,
                            row,
                            || Value::known(F::zero()),
                        )?;
                    }

                    config.storage_key_2.flush(&mut region, row)?;
                    config.new_value_2.flush(&mut region, row)?;
                    config.old_value_2.flush(&mut region, row)?;
                    config.key_rep.flush(&mut region, row)?;
                    config.new_val_rep.flush(&mut region, row)?;
                    config.old_val_rep.flush(&mut region, row)?;
                }

                for offset in 0..self.rows {
                    config.sel.enable(&mut region, offset)?;
                }

                Ok(())
            },
        )?;

        Ok(())
    }
}

#[cfg(test)]
mod test {
    use super::*;
    use crate::test_utils::*;
    use halo2_proofs::{
        circuit::SimpleFloorPlanner, dev::MockProver, halo2curves::group::ff::PrimeField,
        plonk::Circuit,
    };

    // express for a single path block
    #[derive(Clone)]
    struct TestMPTTableCircuit {
        entries: Vec<MPTEntry<Fp>>,
    }

    impl Circuit<Fp> for TestMPTTableCircuit {
        type Config = Config;
        type FloorPlanner = SimpleFloorPlanner;

        fn without_witnesses(&self) -> Self {
            self.clone()
        }

        fn configure(meta: &mut ConstraintSystem<Fp>) -> Self::Config {
            let dummy_randomness = Expression::Constant(Fp::from(0x100u64));
            let base_tbl = [0; 7].map(|_| meta.advice_column());
            MPTTable::<Fp>::configure(meta, base_tbl, dummy_randomness)
        }

        fn synthesize(
            &self,
            config: Self::Config,
            mut layouter: impl Layouter<Fp>,
        ) -> Result<(), Error> {
            let layout_range = self.entries.len() + 1;
            let mpt_table = MPTTable::construct(config, self.entries.clone(), layout_range);
            mpt_table.load(&mut layouter)?;
            Ok(())
        }
    }

    #[test]
    fn circuit_degrees() {
        let mut cs: ConstraintSystem<Fp> = Default::default();
        TestMPTTableCircuit::configure(&mut cs);

        println!("mpt table circuit degree: {}", cs.degree());
        assert!(cs.degree() <= 9);
    }

    #[test]
    fn mpt_entry_conv() {
        use crate::operation::*;

        let store_key = KeyValue::create_rand(mock_hash);
        let store_before = KeyValue::create_rand(mock_hash);
        let store_after = KeyValue::create_rand(mock_hash);

        let state_trie = SingleOp::<Fp>::create_rand_op(
            3,
            Some((store_before.hash(), store_after.hash())),
            Some(store_key.hash()),
            mock_hash,
        );

        let account_before = Account::<Fp> {
            balance: Fp::from(1000000u64),
            nonce: Fp::from(42u64),
            codehash: (rand_fp(), rand_fp()),
            state_root: state_trie.start_root(),
            ..Default::default()
        };

        let account_after = Account::<Fp> {
            state_root: state_trie.new_root(),
            ..account_before.clone()
        };

        let account_before = account_before.complete(mock_hash);
        let account_after = account_after.complete(mock_hash);

        let address_rep = KeyValue::create_base((Fp::from(0x1234u64), Fp::from(0x5678u64)));
        let address = address_rep.limb_0() * Fp::from(0x100000000u64)
            + address_rep.limb_1()
                * Fp::from_u128(0x1000000000000000000000000u128)
                    .invert()
                    .unwrap();

        let acc_trie = SingleOp::<Fp>::create_rand_op(
            4,
            Some((account_before.account_hash(), account_after.account_hash())),
            Some(address_rep.hash()),
            mock_hash,
        );

        let op = AccountOp::<Fp> {
            acc_trie,
            state_trie: Some(state_trie),
            account_after: Some(account_after),
            account_before: Some(account_before),
            address,
            address_rep,
            store_key: Some(store_key.clone()),
            store_before: Some(store_before.clone()),
            store_after: Some(store_after.clone()),
            ..Default::default()
        };

        let randomness = Fp::from(0x10000u64);
        let entry = MPTEntry::from_op(MPTProofType::StorageChanged, &op, randomness);
        let base = entry.base.map(|v| v.unwrap());

        assert_eq!(base[0], address);
        assert_eq!(base[1], store_key.u8_rlc(randomness));
        assert_eq!(base[3], op.account_root());
        assert_eq!(base[4], op.account_root_before());
        assert_eq!(base[5], store_after.u8_rlc(randomness));
        assert_eq!(base[6], store_before.u8_rlc(randomness));
    }

    #[test]
    fn solo_mpt_table() {
        let randomness = Fp::from(0x100u64);
        let address =
            Fp::from_str_vartime("1024405194924367004341088897210496901613465825763").unwrap(); //0xb36feaeaf76c2a33335b73bef9aef7a23d9af1e3
        let storage_key = KeyValue::create_base((
            Fp::from_u128(0x010203040506070809000A0B0C0D0E0Fu128),
            Fp::from_u128(0x0F0E0D0C0B0A00090807060504030201u128),
        ));

        let entry1 = MPTEntry {
            proof_type: MPTProofType::BalanceChanged,
            base: [
                address,
                Fp::zero(),
                Fp::from(MPTProofType::BalanceChanged as u64),
                rand_fp(),
                rand_fp(),
                Fp::from(123456789u64),
                Fp::from(123456790u64),
            ]
            .map(Some),
            storage_key: Default::default(),
            new_value: Default::default(),
            old_value: Default::default(),
        };

        let bit128 = Fp::from_u128(0x10000000000000000u128).square();

        let entry2 = MPTEntry {
            proof_type: MPTProofType::StorageChanged,
            base: [
                address,
                storage_key.u8_rlc(randomness),
                Fp::from(MPTProofType::StorageChanged as u64),
                rand_fp(),
                entry1.base[4].unwrap(),
                Fp::from(10u64) + (Fp::from(3u64) * bit128),
                Fp::from(1u64) + (Fp::from(3u64) * bit128),
            ]
            .map(Some),
            storage_key: storage_key.clone(),
            new_value: KeyValue::create_base((Fp::from(3u64), Fp::from(10u64))),
            old_value: KeyValue::create_base((Fp::from(3u64), Fp::from(1u64))),
        };

        let entry3 = MPTEntry {
            proof_type: MPTProofType::AccountDoesNotExist,
            base: [
                address + Fp::one(),
                Fp::zero(),
                Fp::from(MPTProofType::AccountDoesNotExist as u64),
                entry2.base[4].unwrap(),
                entry2.base[4].unwrap(),
                Fp::zero(),
                Fp::zero(),
            ]
            .map(Some),
            storage_key: Default::default(),
            new_value: Default::default(),
            old_value: Default::default(),
        };

        let entry4 = MPTEntry {
            proof_type: MPTProofType::PoseidonCodeHashExists,
            base: [
                address + Fp::one(),
                Fp::zero(),
                Fp::from(MPTProofType::PoseidonCodeHashExists as u64),
                rand_fp(),
                rand_fp(),
                Fp::one(),
                Fp::one(),
            ]
            .map(Some),
            storage_key: Default::default(),
            new_value: Default::default(),
            old_value: Default::default(),
        };

        let circuit = TestMPTTableCircuit {
            entries: vec![entry1, entry2, entry3, entry4],
        };
        let k = 9;
        let prover = MockProver::<Fp>::run(k, &circuit, vec![]).unwrap();
        let ret = prover.verify();
        assert_eq!(ret, Ok(()), "{:#?}", ret);
    }
}<|MERGE_RESOLUTION|>--- conflicted
+++ resolved
@@ -179,12 +179,8 @@
                 .collect()
         });
 
-<<<<<<< HEAD
-        if false {
-=======
         // notice: Eth Account Gadget has no row for poseidon codehas and codesize (for proof_sel[3] and proof_sel[4]) yet
 
->>>>>>> a7cc3c2b
         meta.lookup_any("mpt account not exist entry lookup", |meta| {
             let s_enable = meta.query_advice(self.proof_sel[5], Rotation::cur());
 
