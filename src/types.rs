use crate::{
    gadgets::mpt_update::PathType,
    serde::{AccountData, HexBytes, SMTNode, SMTPath, SMTTrace},
    util::{
        account_key, check_domain_consistency, domain_hash, fr_from_biguint, rlc,
        u256_from_biguint, u256_from_hex, u256_to_big_endian,
    },
    MPTProofType,
};
use ethers_core::types::{Address, U256};
use halo2_proofs::{arithmetic::FieldExt, halo2curves::bn256::Fr};
use itertools::{EitherOrBoth, Itertools};
use num_bigint::BigUint;
use num_traits::identities::Zero;

// mod account;
pub mod storage;
pub mod trie;
use storage::StorageProof;
use trie::TrieRows;

#[derive(Clone, Copy, Debug, PartialEq, Eq)]
pub enum HashDomain {
    Leaf,
    Branch0, // branch node with both children = leaf or empty
    Branch1, // branch node with left child = branch node and right child = leaf or empty
    Branch2, // branch node with left child = leaf or empty and right child = branch node
    Branch3, // branch node with both children = branch node
    Pair,
    AccountFields,
}

impl TryFrom<u64> for HashDomain {
    type Error = &'static str;
    fn try_from(x: u64) -> Result<Self, Self::Error> {
        match x {
            4 => Ok(Self::Leaf),
            6 => Ok(Self::Branch0),
            7 => Ok(Self::Branch1),
            8 => Ok(Self::Branch2),
            9 => Ok(Self::Branch3),
            _ => Err("unreachable u64 for HashDomain"),
        }
    }
}

impl From<HashDomain> for Fr {
    fn from(h: HashDomain) -> Self {
        Self::from(u64::from(h))
    }
}

impl From<HashDomain> for u64 {
    fn from(h: HashDomain) -> Self {
        match h {
            HashDomain::Leaf => 4,
            HashDomain::Branch0 => 6,
            HashDomain::Branch1 => 7,
            HashDomain::Branch2 => 8,
            HashDomain::Branch3 => 9,
            HashDomain::Pair => 2 * 256,
            HashDomain::AccountFields => 5 * 256,
        }
    }
}

impl HashDomain {
    pub fn into_u64(&self) -> u64 {
        (*self).into()
    }
}

#[derive(Clone, Copy, Debug)]
pub struct Claim {
    pub old_root: Fr,
    pub new_root: Fr,
    pub address: Address,
    pub kind: ClaimKind,
}

#[derive(Clone, Copy, Debug)]
pub enum ClaimKind {
    // TODO: remove Option's and represent type of old and new account elsewhere?
    Nonce {
        old: Option<u64>,
        new: Option<u64>,
    },
    Balance {
        old: Option<U256>,
        new: Option<U256>,
    },
    CodeHash {
        old: Option<U256>,
        new: Option<U256>,
    },
    CodeSize {
        old: Option<u64>,
        new: Option<u64>,
    },
    PoseidonCodeHash {
        old: Option<Fr>,
        new: Option<Fr>,
    },
    Storage {
        key: U256,
        old_value: Option<U256>,
        new_value: Option<U256>,
    },
    IsEmpty(Option<U256>),
}

impl Claim {
    pub fn storage_key(&self) -> U256 {
        match self.kind {
            ClaimKind::Storage { key, .. } | ClaimKind::IsEmpty(Some(key)) => key,
            _ => U256::zero(),
        }
    }

    pub fn old_value_assignment(&self, randomness: Fr) -> Fr {
        match self.kind {
            ClaimKind::Nonce { old, .. } | ClaimKind::CodeSize { old, .. } => {
                Fr::from(old.unwrap_or_default())
            }
            ClaimKind::PoseidonCodeHash { old, .. } => old.unwrap_or_default(),
            ClaimKind::Balance { old, .. } | ClaimKind::CodeHash { old, .. } => {
                rlc(&u256_to_big_endian(&old.unwrap_or_default()), randomness)
            }
            ClaimKind::Storage { old_value, .. } => rlc(
                &u256_to_big_endian(&old_value.unwrap_or_default()),
                randomness,
            ),
            ClaimKind::IsEmpty(_) => Fr::zero(),
        }
    }

    pub fn new_value_assignment(&self, randomness: Fr) -> Fr {
        match self.kind {
            ClaimKind::Nonce { new, .. } | ClaimKind::CodeSize { new, .. } => {
                Fr::from(new.unwrap_or_default())
            }
            ClaimKind::PoseidonCodeHash { new, .. } => new.unwrap_or_default(),
            ClaimKind::Balance { new, .. } | ClaimKind::CodeHash { new, .. } => {
                rlc(&u256_to_big_endian(&new.unwrap_or_default()), randomness)
            }
            ClaimKind::Storage { new_value, .. } => rlc(
                &u256_to_big_endian(&new_value.unwrap_or_default()),
                randomness,
            ),
            ClaimKind::IsEmpty(_) => Fr::zero(),
        }
    }
}

#[derive(Clone, Copy, Debug)]
struct LeafNode {
    key: Fr,
    value_hash: Fr,
}

#[derive(Clone, Debug)]
pub struct Proof {
    pub claim: Claim,
    // direction, open_hash_domain, close_hash_domain, open value, close value, sibling, is_padding_open, is_padding_close
    pub address_hash_traces: Vec<(bool, HashDomain, Fr, Fr, Fr, bool, bool)>,

    // TODO: make this optional
    leafs: [Option<LeafNode>; 2],

    pub old_account_hash_traces: [[Fr; 3]; 6],
    pub new_account_hash_traces: [[Fr; 3]; 6],

    pub storage: StorageProof,

    pub old: Path,
    pub new: Path,

    pub old_account: Option<EthAccount>,
    pub new_account: Option<EthAccount>,

    pub account_trie_rows: TrieRows,
}

// TODO: rename to Account
#[derive(Clone, Copy, Debug)]
pub struct EthAccount {
    pub nonce: u64,
    pub code_size: u64,
    poseidon_codehash: Fr,
    pub balance: Fr,
    pub keccak_codehash: U256,
    pub storage_root: Fr,
}

impl From<AccountData> for EthAccount {
    fn from(account_data: AccountData) -> Self {
        Self {
            nonce: account_data.nonce,
            code_size: account_data.code_size,
            poseidon_codehash: fr_from_biguint(&account_data.poseidon_code_hash),
            balance: fr_from_biguint(&account_data.balance),
            keccak_codehash: u256_from_biguint(&account_data.code_hash),
            storage_root: Fr::zero(), // TODO: fixmeeee!!!
        }
    }
}

impl Proof {
    pub fn n_rows(&self) -> usize {
        if self.old_account.is_none() && self.new_account.is_none() {
            return 1 + self.address_hash_traces.len();
        }
        1 + self.address_hash_traces.len()
            + match self.claim.kind {
                ClaimKind::Nonce { .. } => 4,
                ClaimKind::CodeSize { .. } => 4,
                ClaimKind::Balance { .. } => 4,
                ClaimKind::PoseidonCodeHash { .. } => 2,
                ClaimKind::CodeHash { .. } => 4,
                ClaimKind::Storage { .. } | ClaimKind::IsEmpty(Some(_)) => 4,
                ClaimKind::IsEmpty(None) => 0,
            }
            + self.storage.n_rows()
    }
}

#[derive(Clone, Debug)]
pub struct Path {
    pub key: Fr,                    // pair hash of address or storage key
    pub leaf_data_hash: Option<Fr>, // leaf data hash for type 0 and type 1, None for type 2.
}

impl From<(&MPTProofType, &SMTTrace)> for Claim {
    fn from((proof_type, trace): (&MPTProofType, &SMTTrace)) -> Self {
        let [old_root, new_root] = trace.account_path.clone().map(|path| fr(path.root));
        let address = trace.address.0.into();
        let kind = ClaimKind::from((proof_type, trace));
        assert_eq!(MPTProofType::from(kind), *proof_type);
        Self {
            new_root,
            old_root,
            address,
            kind,
        }
    }
}

impl From<(&MPTProofType, &SMTTrace)> for ClaimKind {
    fn from((proof_type, trace): (&MPTProofType, &SMTTrace)) -> Self {
        let [account_old, account_new] = &trace.account_update;
        let state_update = &trace.state_update;

        if let Some(update) = state_update {
            match update {
                [None, None] => (),
                [Some(old), Some(new)] => {
                    // The account must exist, because only contracts with bytecode can modify their own storage slots.
                    if !(account_old == account_new
                        || (account_old.is_none() && account_new == &Some(Default::default())))
                    {
                        assert_eq!(account_old, account_new, "{state_update:?}");
                    }
                    let old_value = u256_from_hex(old.value);
                    let new_value = u256_from_hex(new.value);

                    assert_eq!(old.key, new.key);
                    let key = u256_from_hex(old.key);
                    if old_value.is_zero() && new_value.is_zero() {
                        return ClaimKind::IsEmpty(Some(key));
                    }
                    return ClaimKind::Storage {
                        key,
                        old_value: if old_value.is_zero() {
                            None
                        } else {
                            Some(old_value)
                        },
                        new_value: if new_value.is_zero() {
                            None
                        } else {
                            Some(new_value)
                        },
                    };
                }
                [None, Some(_)] | [Some(_), None] => unreachable!(),
            }
        }

        match &trace.account_update {
            [None, None] => match *proof_type {
                MPTProofType::NonceChanged => ClaimKind::Nonce {
                    old: Some(0),
                    new: Some(0),
                },
                MPTProofType::BalanceChanged => ClaimKind::Balance {
                    old: Some(U256::zero()),
                    new: Some(U256::zero()),
                },
                MPTProofType::AccountDoesNotExist => ClaimKind::IsEmpty(None),
                MPTProofType::CodeHashExists => ClaimKind::CodeHash {
                    old: Some(U256::zero()),
                    new: Some(U256::zero()),
                },
                MPTProofType::CodeSizeExists => ClaimKind::CodeSize {
                    old: Some(0),
                    new: Some(0),
                },
                MPTProofType::StorageDoesNotExist => {
                    ClaimKind::IsEmpty(Some(u256_from_hex(trace.state_key.unwrap())))
                }
                MPTProofType::PoseidonCodeHashExists => unreachable!(),
                MPTProofType::StorageChanged => unreachable!(),
                MPTProofType::AccountDestructed => unimplemented!(),
            },
            [None, Some(new)] => {
                if !new.nonce.is_zero() {
                    assert_eq!(*proof_type, MPTProofType::NonceChanged);
                    ClaimKind::Nonce {
                        old: None,
                        new: Some(new.nonce),
                    }
                } else if !new.balance.is_zero() {
                    assert_eq!(*proof_type, MPTProofType::BalanceChanged);
                    ClaimKind::Balance {
                        old: None,
                        new: Some(u256_from_biguint(&new.balance)),
                    }
                } else {
                    unimplemented!("nonce or balance must be first field set on empty account");
                }
            }
            [Some(old), Some(new)] => match *proof_type {
                MPTProofType::NonceChanged => {
                    assert_eq!(old.balance, new.balance);
                    assert_eq!(old.code_size, new.code_size);
                    assert_eq!(old.code_hash, new.code_hash);
                    assert_eq!(old.poseidon_code_hash, new.poseidon_code_hash);
                    ClaimKind::Nonce {
                        old: Some(old.nonce),
                        new: Some(new.nonce),
                    }
                }
                MPTProofType::BalanceChanged => {
                    assert_eq!(old.nonce, new.nonce);
                    assert_eq!(old.code_size, new.code_size);
                    assert_eq!(old.code_hash, new.code_hash);
                    assert_eq!(old.poseidon_code_hash, new.poseidon_code_hash);
                    ClaimKind::Balance {
                        old: Some(u256_from_biguint(&old.balance)),
                        new: Some(u256_from_biguint(&new.balance)),
                    }
                }
                MPTProofType::CodeHashExists => {
                    assert_eq!(old.nonce, new.nonce);
                    assert_eq!(old.balance, new.balance);
                    assert_eq!(old.code_size, new.code_size);
                    assert_eq!(old.poseidon_code_hash, new.poseidon_code_hash);
                    ClaimKind::CodeHash {
                        old: Some(u256_from_biguint(&old.code_hash)),
                        new: Some(u256_from_biguint(&new.code_hash)),
                    }
                }
                MPTProofType::CodeSizeExists => {
                    assert_eq!(old.nonce, new.nonce);
                    assert_eq!(old.balance, new.balance);
                    assert_eq!(old.code_hash, new.code_hash);
                    assert_eq!(old.poseidon_code_hash, new.poseidon_code_hash);
                    ClaimKind::CodeSize {
                        old: Some(old.code_size),
                        new: Some(new.code_size),
                    }
                }
                MPTProofType::PoseidonCodeHashExists => {
                    assert_eq!(old.nonce, new.nonce);
                    assert_eq!(old.balance, new.balance);
                    assert_eq!(old.code_size, new.code_size);
                    assert_eq!(old.code_hash, new.code_hash);
                    ClaimKind::PoseidonCodeHash {
                        old: Some(big_uint_to_fr(&old.poseidon_code_hash)),
                        new: Some(big_uint_to_fr(&new.poseidon_code_hash)),
                    }
                }
                MPTProofType::AccountDoesNotExist
                | MPTProofType::StorageChanged
                | MPTProofType::StorageDoesNotExist => unreachable!(),
                MPTProofType::AccountDestructed => unimplemented!(),
            },
            [Some(_old), None] => unimplemented!("SELFDESTRUCT"),
        }
    }
}

impl From<(MPTProofType, SMTTrace)> for Proof {
    fn from((proof, trace): (MPTProofType, SMTTrace)) -> Self {
        let claim = Claim::from((&proof, &trace));

        let storage = StorageProof::from(&trace);

        let key = account_key(claim.address);
        assert_eq!(key, fr(trace.account_key));

        let account_trie_rows = TrieRows::new(
            fr(trace.account_key),
            &trace.account_path[0].path,
            &trace.account_path[1].path,
            trace.account_path[0].leaf,
            trace.account_path[1].leaf,
        );

        let leafs = trace.account_path.clone().map(get_leaf);
        let [open_hash_traces, close_hash_traces] =
            trace.account_path.clone().map(|path| path.path);
        let leaf_hashes = trace.account_path.clone().map(leaf_hash);
        let address_hash_traces =
            get_internal_hash_traces(key, leaf_hashes, &open_hash_traces, &close_hash_traces);
        check_hash_traces_new(&address_hash_traces);

        let [old_account, new_account] = trace.account_update;
        let old_account_hash_traces = match old_account.clone() {
            None => empty_account_hash_traces(leafs[0]),
            Some(account) => account_hash_traces(claim.address, account, storage.old_root()),
        };
        let new_account_hash_traces = match new_account.clone() {
            None => empty_account_hash_traces(leafs[1]),
            Some(account) => account_hash_traces(claim.address, account, storage.new_root()),
        };
        assert_eq!(old_account_hash_traces[5][2], leaf_hashes[0]);
        assert_eq!(new_account_hash_traces[5][2], leaf_hashes[1]);

        let [old, new] = trace.account_path.map(|path| {
            // The account_key(address) if the account exists
            // else: path.leaf.sibling if it's a type 1 non-existence proof
            // otherwise account_key(address) if it's a type 2 non-existence proof
            let key = path
                .leaf
                .map_or_else(|| account_key(claim.address), |l| fr(l.sibling));

            let leaf_data_hash = path.leaf.map(|leaf| fr(leaf.value));

            Path {
                key,
                leaf_data_hash,
            }
        });

        let old_account = match old_account {
            Some(account_data) => {
                let mut account = EthAccount::from(account_data);
                account.storage_root = storage.old_root();
                Some(account)
            }
            None => None,
        };
        let new_account = match new_account {
            Some(account_data) => {
                let mut account = EthAccount::from(account_data);
                account.storage_root = storage.new_root();
                Some(account)
            }
            None => None,
        };

        Self {
            claim,
            address_hash_traces,
            old_account_hash_traces,
            new_account_hash_traces,
            leafs,
            storage,
            old,
            new,
            old_account,
            new_account,
            account_trie_rows,
        }
    }
}

// This should be an optional
fn get_leaf(path: SMTPath) -> Option<LeafNode> {
    path.leaf.map(|leaf| LeafNode {
        key: fr(leaf.sibling),
        value_hash: fr(leaf.value),
    })
}

fn leaf_hash(path: SMTPath) -> Fr {
    if let Some(leaf) = path.leaf {
        domain_hash(fr(leaf.sibling), fr(leaf.value), HashDomain::Leaf)
    } else {
        Fr::zero()
    }
}

fn account_hash_traces(address: Address, account: AccountData, storage_root: Fr) -> [[Fr; 3]; 6] {
    let (codehash_hi, codehash_lo) = hi_lo(account.code_hash);
    let h1 = domain_hash(codehash_hi, codehash_lo, HashDomain::Pair);
    let h2 = domain_hash(storage_root, h1, HashDomain::AccountFields);

    let nonce_and_codesize =
        Fr::from(account.nonce) + Fr::from(account.code_size) * Fr::from(1 << 32).square();
    let balance = big_uint_to_fr(&account.balance);
    let h3 = domain_hash(nonce_and_codesize, balance, HashDomain::AccountFields);

    let h4 = domain_hash(h3, h2, HashDomain::AccountFields);

    let account_key = account_key(address);

    let poseidon_codehash = big_uint_to_fr(&account.poseidon_code_hash);
    let account_hash = domain_hash(h4, poseidon_codehash, HashDomain::AccountFields);

    let mut account_hash_traces = [[Fr::zero(); 3]; 6];
    account_hash_traces[0] = [codehash_hi, codehash_lo, h1];
    account_hash_traces[1] = [storage_root, h1, h2];
    account_hash_traces[2] = [nonce_and_codesize, balance, h3];
    account_hash_traces[3] = [h3, h2, h4]; //
    account_hash_traces[4] = [h4, poseidon_codehash, account_hash];
    account_hash_traces[5] = [
        account_key,
        account_hash,
        domain_hash(account_key, account_hash, HashDomain::Leaf),
    ];
    account_hash_traces
}

fn get_internal_hash_traces(
    key: Fr,
    leaf_hashes: [Fr; 2],
    open_hash_traces: &[SMTNode],
    close_hash_traces: &[SMTNode],
) -> Vec<(bool, HashDomain, Fr, Fr, Fr, bool, bool)> {
    let mut address_hash_traces = vec![];
    for (i, e) in open_hash_traces
        .iter()
        .zip_longest(close_hash_traces.iter())
        .enumerate()
    {
        let direction = key.bit(i);
        address_hash_traces.push(match e {
            EitherOrBoth::Both(open, close) => {
                assert_eq!(open.sibling, close.sibling);
                let open_domain = HashDomain::try_from(open.node_type).unwrap();
                let close_domain = HashDomain::try_from(close.node_type).unwrap();

                let domain = if open_domain != close_domain {
                    // This can only happen when inserting or deleting a node.
                    assert!(open_hash_traces.len() != close_hash_traces.len());
                    assert!(
                        i == std::cmp::min(open_hash_traces.len(), close_hash_traces.len()) - 1
                    );

                    if i == open_hash_traces.len() - 1 {
                        // Inserting a leaf, so open is before insertion, close is after insertion.
                        check_domain_consistency(open_domain, close_domain, direction);
                        open_domain
                    } else {
                        // Deleting a leaf, so open is after insertion, close is before insertion.
                        check_domain_consistency(close_domain, open_domain, direction);
                        close_domain
                    }
                } else {
                    open_domain
                };

                (
                    direction,
                    domain,
                    fr(open.value),
                    fr(close.value),
                    fr(open.sibling),
                    false,
                    false,
                )
            }
            EitherOrBoth::Left(open) => (
                direction,
                HashDomain::try_from(open.node_type).unwrap(),
                fr(open.value),
                leaf_hashes[1],
                fr(open.sibling),
                false,
                true,
            ),
            EitherOrBoth::Right(close) => (
                direction,
                HashDomain::try_from(close.node_type).unwrap(),
                leaf_hashes[0],
                fr(close.value),
                fr(close.sibling),
                true,
                false,
            ),
        });
    }
    address_hash_traces.reverse();
    address_hash_traces
}

fn empty_account_hash_traces(leaf: Option<LeafNode>) -> [[Fr; 3]; 6] {
    let mut account_hash_traces = [[Fr::zero(); 3]; 6];
    if let Some(l) = leaf {
        account_hash_traces[5] = [
            l.key,
            l.value_hash,
            domain_hash(l.key, l.value_hash, HashDomain::Leaf),
        ];
    }
    account_hash_traces
}

impl Proof {
    pub fn old_account_leaf_hashes(&self) -> Option<Vec<Fr>> {
        // TODO: make old_account_hash_traces optional
        let old_account_hash_traces = self.old_account_hash_traces;
        match self.claim.kind {
            ClaimKind::Nonce { old, .. } | ClaimKind::CodeSize { old, .. } => old.map(|_| {
                let old_account_hash = old_account_hash_traces[5][1];
                let old_h4 = old_account_hash_traces[4][0];
                let old_h3 = old_account_hash_traces[3][0];
                let old_nonce_and_codesize = old_account_hash_traces[2][0];
                vec![old_account_hash, old_h4, old_h3, old_nonce_and_codesize]
            }),
            ClaimKind::Balance { old, .. } => old.map(|_| {
                let old_account_hash = old_account_hash_traces[5][1];
                let old_h4 = old_account_hash_traces[4][0];
                let old_h3 = old_account_hash_traces[3][0];
                let old_balance = old_account_hash_traces[2][1];
                vec![old_account_hash, old_h4, old_h3, old_balance]
            }),
            ClaimKind::PoseidonCodeHash { old, .. } => old.map(|_| {
                let old_account_hash = old_account_hash_traces[5][1];
                let old_poseidon_code_hash = old_account_hash_traces[4][1];
                vec![old_account_hash, old_poseidon_code_hash]
            }),
            ClaimKind::CodeHash { old, .. } => old.map(|_| {
                let old_account_hash = old_account_hash_traces[5][1];
                let old_h4 = old_account_hash_traces[4][0];
                let old_h2 = old_account_hash_traces[1][2];
                let old_h1 = old_account_hash_traces[0][2];
                vec![old_account_hash, old_h4, old_h2, old_h1]
            }),
            ClaimKind::Storage { .. } | ClaimKind::IsEmpty(Some(_)) => self.old_account.map(|_| {
                let old_account_hash = old_account_hash_traces[5][1];
                let old_h4 = old_account_hash_traces[4][0];
                let old_h2 = old_account_hash_traces[1][2];
                let old_storage_root = old_account_hash_traces[1][0];
                vec![old_account_hash, old_h4, old_h2, old_storage_root]
            }),
            ClaimKind::IsEmpty(None) => self.leafs[0].map(|_| {
                let old_account_hash = old_account_hash_traces[5][1];
                vec![old_account_hash]
            }),
        }
    }

    pub fn new_account_leaf_hashes(&self) -> Option<Vec<Fr>> {
        let new_account_hash_traces = self.new_account_hash_traces;
        match self.claim.kind {
            ClaimKind::Nonce { new, .. } | ClaimKind::CodeSize { new, .. } => new.map(|_| {
                let new_account_hash = new_account_hash_traces[5][1];
                let new_h4 = new_account_hash_traces[4][0];
                let new_h3 = new_account_hash_traces[3][0];
                let new_nonce_and_codesize = new_account_hash_traces[2][0];
                vec![new_account_hash, new_h4, new_h3, new_nonce_and_codesize]
            }),
            ClaimKind::Balance { new, .. } => new.map(|_| {
                let new_account_hash = new_account_hash_traces[5][1];
                let new_h4 = new_account_hash_traces[4][0];
                let new_h3 = new_account_hash_traces[3][0];
                let new_balance = new_account_hash_traces[2][1];
                vec![new_account_hash, new_h4, new_h3, new_balance]
            }),
            ClaimKind::PoseidonCodeHash { new, .. } => new.map(|_| {
                let new_account_hash = new_account_hash_traces[5][1];
                let new_poseidon_code_hash = new_account_hash_traces[4][1];
                vec![new_account_hash, new_poseidon_code_hash]
            }),
            ClaimKind::CodeHash { new, .. } => new.map(|_| {
                let new_account_hash = new_account_hash_traces[5][1];
                let new_h4 = new_account_hash_traces[4][0];
                let new_h2 = new_account_hash_traces[1][2];
                let new_h1 = new_account_hash_traces[0][2];
                vec![new_account_hash, new_h4, new_h2, new_h1]
            }),
            ClaimKind::Storage { .. } | ClaimKind::IsEmpty(Some(_)) => {
                let new_account_hash = new_account_hash_traces[5][1];
                let new_h4 = new_account_hash_traces[4][0];
                let new_h2 = new_account_hash_traces[1][2];
                let new_storage_root = new_account_hash_traces[1][0];
                Some(vec![new_account_hash, new_h4, new_h2, new_storage_root])
            }
            ClaimKind::IsEmpty(None) => self.leafs[1].map(|_| {
                let new_account_hash = new_account_hash_traces[5][1];
                vec![new_account_hash]
            }),
        }
    }

    pub fn account_leaf_siblings(&self) -> Vec<Fr> {
        let account_key = account_key(self.claim.address);
        match self.claim.kind {
            ClaimKind::Nonce { old, new } | ClaimKind::CodeSize { old, new } => {
                let account_hash_traces = match (old, new) {
                    (Some(_), _) => self.old_account_hash_traces,
                    (None, Some(_)) => self.new_account_hash_traces,
                    (None, None) => unimplemented!("reading 0 value from empty account"),
                };
                let balance = account_hash_traces[2][1];
                let h2 = account_hash_traces[3][1];
                let poseidon_codehash = account_hash_traces[4][1];

                vec![account_key, poseidon_codehash, h2, balance]
            }
            ClaimKind::Balance { old, new } => {
                let account_hash_traces = match (old, new) {
                    (Some(_), _) => self.old_account_hash_traces,
                    (None, Some(_)) => self.new_account_hash_traces,
                    (None, None) => unimplemented!("reading 0 value from empty account"),
                };
                let nonce_and_codesize = account_hash_traces[2][0];
                let h2 = account_hash_traces[3][1];
                let poseidon_codehash = account_hash_traces[4][1];

                vec![account_key, poseidon_codehash, h2, nonce_and_codesize]
            }
            ClaimKind::PoseidonCodeHash { old, new } => {
                let account_hash_traces = match (old, new) {
                    (Some(_), _) => self.old_account_hash_traces,
                    (None, Some(_)) => self.new_account_hash_traces,
                    (None, None) => unimplemented!("reading 0 value from empty account"),
                };
                let h4 = account_hash_traces[4][0];

                vec![account_key, h4]
            }
            ClaimKind::CodeHash { old, new } => {
                let account_hash_traces = match (old, new) {
                    (Some(_), _) => self.old_account_hash_traces,
                    (None, Some(_)) => self.new_account_hash_traces,
                    (None, None) => unimplemented!("reading 0 value from empty account"),
                };
                let poseidon_codehash = account_hash_traces[4][1];
                let h3 = account_hash_traces[3][0];
                let storage_root = account_hash_traces[1][0];
                vec![account_key, poseidon_codehash, h3, storage_root]
            }
            ClaimKind::Storage { .. } | ClaimKind::IsEmpty(Some(_)) => {
                assert_eq!(
                    self.old_account_hash_traces[4][1],
                    self.new_account_hash_traces[4][1]
                );
                assert_eq!(
                    self.old_account_hash_traces[3][0],
                    self.new_account_hash_traces[3][0]
                );
                assert_eq!(
                    self.old_account_hash_traces[1][1],
                    self.new_account_hash_traces[1][1]
                );

                let poseidon_codehash = self.old_account_hash_traces[4][1];
                let h3 = self.old_account_hash_traces[3][0];
                let keccak_codehash_hash = self.old_account_hash_traces[1][1];
                vec![account_key, poseidon_codehash, h3, keccak_codehash_hash]
            }
            ClaimKind::IsEmpty(None) => vec![],
        }
    }

    // fn new_account_leaf_hashes(&self) -> Vec<Fr> {}
    // fn account_leaf_siblings(&self) -> Vec<Fr> {}
    #[cfg(test)]
    pub fn check(&self) {
        self.storage.check();

        // poseidon hashes are correct
        check_hash_traces_new(&self.address_hash_traces);

        // directions match account key.
        let account_key = account_key(self.claim.address);
        for (i, (direction, _, _, _, _, _, _)) in self.address_hash_traces.iter().enumerate() {
            assert_eq!(
                *direction,
                account_key.bit(self.address_hash_traces.len() - i - 1)
            );
        }

        // old and new roots are correct
        if let Some((
            direction,
            domain,
            open,
            close,
            sibling,
            _is_padding_open,
            _is_padding_close,
        )) = self.address_hash_traces.last()
        {
            if *direction {
                assert_eq!(domain_hash(*sibling, *open, *domain), self.claim.old_root);
                assert_eq!(domain_hash(*sibling, *close, *domain), self.claim.new_root);
            } else {
                assert_eq!(domain_hash(*open, *sibling, *domain), self.claim.old_root);
                assert_eq!(domain_hash(*close, *sibling, *domain), self.claim.new_root);
            }
        } else {
            panic!("no hash traces!!!!");
        }

        // this suggests we want something that keeps 1/2 unchanged if something....
        // going to have to add an is padding row or something?

        assert_eq!(
            self.old_account_hash_traces[5][2],
            self.address_hash_traces.get(0).unwrap().2
        );

        assert_eq!(
            self.new_account_hash_traces[5][2],
            self.address_hash_traces.get(0).unwrap().3
        );
        // if this still the case????

<<<<<<< HEAD
        dbg!(self.old_account_hash_traces, self.leafs);

        // TODO: handle none here.
        assert_eq!(
            hash(
                hash(Fr::one(), self.leafs[0].unwrap().key),
                self.leafs[0].unwrap().value_hash
            ),
            self.old_account_hash_traces[6][2],
        );
        assert_eq!(
            hash(
                hash(Fr::one(), self.leafs[1].unwrap().key),
                self.leafs[1].unwrap().value_hash
            ),
            self.new_account_hash_traces[6][2],
        );
=======
        if let Some(old_leaf) = self.leafs[0] {
            assert_eq!(
                domain_hash(old_leaf.key, old_leaf.value_hash, HashDomain::Leaf),
                self.old_account_hash_traces[5][2],
            );
        } else {
            assert_eq!(self.address_hash_traces.first().unwrap().2, Fr::zero())
        }
        if let Some(new_leaf) = self.leafs[1] {
            assert_eq!(
                domain_hash(new_leaf.key, new_leaf.value_hash, HashDomain::Leaf),
                self.new_account_hash_traces[5][2],
            );
        } else {
            assert_eq!(self.address_hash_traces.first().unwrap().3, Fr::zero())
        }
>>>>>>> 9bd18782

        // // storage poseidon hashes are correct
        // self.storage_hash_traces
        //     .as_ref()
        //     .map(|x| check_hash_traces_new(x.as_slice()));

        // // directions match storage key hash.
        // match self.claim.kind {
        //     ClaimKind::Storage { key, .. }
        //     | ClaimKind::Storage { key, .. }
        //     | ClaimKind::IsEmpty(Some(key)) => {
        //         let storage_key_hash = storage_key_hash(key);
        //         for (i, (direction, _, _, _, _, _)) in self
        //             .storage_hash_traces
        //             .as_ref()
        //             .unwrap()
        //             .iter()
        //             .enumerate()
        //         {
        //             assert_eq!(
        //                 *direction,
        //                 storage_key_hash
        //                     .bit(self.storage_hash_traces.as_ref().unwrap().len() - i - 1)
        //             );
        //         }
        //     }
        //     _ => {}
        // }
    }
}

fn check_hash_traces_new(traces: &[(bool, HashDomain, Fr, Fr, Fr, bool, bool)]) {
    let mut previous_path_type: Option<PathType> = None;

    let current_hash_traces = traces.iter();
    let mut next_hash_traces = traces.iter();
    next_hash_traces.next();
    for (
        (direction, domain, open, close, sibling, is_padding_open, is_padding_close),
        (_, _, next_open, next_close, _, _, _),
    ) in current_hash_traces.zip(next_hash_traces)
    {
        let path_type = match (is_padding_open, is_padding_close) {
            (false, false) => PathType::Common,
            (false, true) => PathType::ExtensionOld,
            (true, false) => PathType::ExtensionNew,
            (true, true) => unreachable!(),
        };

        match path_type {
            PathType::Start => unreachable!(),
            PathType::Common => {
                let [open_domain, close_domain] =
                    if previous_path_type == Some(PathType::ExtensionOld) {
                        unimplemented!("account leaf deletion");
                    } else if previous_path_type == Some(PathType::ExtensionNew) {
                        match *domain {
                            HashDomain::Branch0 => [
                                HashDomain::Branch0,
                                if *direction {
                                    HashDomain::Branch1
                                } else {
                                    HashDomain::Branch2
                                },
                            ],
                            HashDomain::Branch1 => [HashDomain::Branch1, HashDomain::Branch3],
                            HashDomain::Branch2 => [HashDomain::Branch2, HashDomain::Branch3],
                            HashDomain::Branch3 => {
                                unreachable!("both siblings already present")
                            }
                            _ => unreachable!(),
                        }
                    } else {
                        [*domain, *domain]
                    };

                if *direction {
                    assert_eq!(domain_hash(*sibling, *open, open_domain), *next_open);
                    assert_eq!(domain_hash(*sibling, *close, close_domain), *next_close);
                } else {
                    assert_eq!(domain_hash(*open, *sibling, open_domain), *next_open);
                    assert_eq!(domain_hash(*close, *sibling, close_domain), *next_close);
                }
            }
            PathType::ExtensionOld => {
                assert!(
                    previous_path_type.is_none()
                        || previous_path_type == Some(PathType::ExtensionOld)
                );
                if *direction {
                    assert_eq!(domain_hash(*sibling, *open, *domain), *next_open);
                } else {
                    assert_eq!(domain_hash(*open, *sibling, *domain), *next_open);
                }
            }
            PathType::ExtensionNew => {
                assert!(
                    previous_path_type.is_none()
                        || previous_path_type == Some(PathType::ExtensionNew)
                );
                if *direction {
                    assert_eq!(domain_hash(*sibling, *close, *domain), *next_close);
                } else {
                    assert_eq!(domain_hash(*close, *sibling, *domain), *next_close);
                }
            }
        }

        previous_path_type = Some(path_type);
    }
}

fn bits(x: usize, len: usize) -> Vec<bool> {
    let mut bits = vec![];
    let mut x = x;
    while x != 0 {
        bits.push(x % 2 == 1);
        x /= 2;
    }
    bits.resize(len, false);
    bits.reverse();
    bits
}

fn fr(x: HexBytes<32>) -> Fr {
    Fr::from_bytes(&x.0).unwrap()
}

fn split_word(x: U256) -> (Fr, Fr) {
    let mut bytes = [0; 32];
    x.to_big_endian(&mut bytes);
    let high_bytes: [u8; 16] = bytes[..16].try_into().unwrap();
    let low_bytes: [u8; 16] = bytes[16..].try_into().unwrap();

    let high = Fr::from_u128(u128::from_be_bytes(high_bytes));
    let low = Fr::from_u128(u128::from_be_bytes(low_bytes));
    (high, low)

    // TODO: what's wrong with this?
    // let [limb_0, limb_1, limb_2, limb_3] = key.0;
    // let key_high = Fr::from_u128(u128::from(limb_2) + u128::from(limb_3) << 64);
    // let key_low = Fr::from_u128(u128::from(limb_0) + u128::from(limb_1) << 64);
    // hash(key_high, key_low)
}

fn big_uint_to_fr(i: &BigUint) -> Fr {
    i.to_u64_digits()
        .iter()
        .rev() // to_u64_digits has least significant digit is first
        .fold(Fr::zero(), |a, b| {
            a * Fr::from(1 << 32).square() + Fr::from(*b)
        })
}

fn hi_lo(x: BigUint) -> (Fr, Fr) {
    let mut u64_digits = x.to_u64_digits();
    u64_digits.resize(4, 0);
    (
        Fr::from_u128((u128::from(u64_digits[3]) << 64) + u128::from(u64_digits[2])),
        Fr::from_u128((u128::from(u64_digits[1]) << 64) + u128::from(u64_digits[0])),
    )
}

pub trait Bit {
    fn bit(&self, i: usize) -> bool;
}

impl Bit for Fr {
    fn bit(&self, i: usize) -> bool {
        let mut bytes = self.to_bytes();
        bytes.reverse();
        bytes
            .get(31 - i / 8)
            .map_or_else(|| false, |&byte| byte & (1 << (i % 8)) != 0)
    }
}
// bit method is already defined for U256, but is not what you want. you probably want to rename this trait.

#[cfg(test)]
mod test {
    use super::*;

    #[test]
    fn bit_trait() {
        assert!(Fr::one().bit(0));
        assert!(!Fr::one().bit(1));
    }

    fn contains(path: &[bool], key: Fr) -> bool {
        for (i, direction) in path.iter().rev().enumerate() {
            if key.bit(i) != *direction {
                return false;
            }
        }
        true
    }

    #[test]
    fn test_contains() {
        assert!(contains(&[true, true], Fr::from(0b11)));
        assert!(contains(&[], Fr::from(0b11)));

        assert!(contains(&[false, false, false], Fr::zero()));

        assert!(contains(&[false, false, true], Fr::one()));
        assert!(!contains(&[false, false, false], Fr::one()));
    }
}<|MERGE_RESOLUTION|>--- conflicted
+++ resolved
@@ -819,27 +819,6 @@
             self.new_account_hash_traces[5][2],
             self.address_hash_traces.get(0).unwrap().3
         );
-        // if this still the case????
-
-<<<<<<< HEAD
-        dbg!(self.old_account_hash_traces, self.leafs);
-
-        // TODO: handle none here.
-        assert_eq!(
-            hash(
-                hash(Fr::one(), self.leafs[0].unwrap().key),
-                self.leafs[0].unwrap().value_hash
-            ),
-            self.old_account_hash_traces[6][2],
-        );
-        assert_eq!(
-            hash(
-                hash(Fr::one(), self.leafs[1].unwrap().key),
-                self.leafs[1].unwrap().value_hash
-            ),
-            self.new_account_hash_traces[6][2],
-        );
-=======
         if let Some(old_leaf) = self.leafs[0] {
             assert_eq!(
                 domain_hash(old_leaf.key, old_leaf.value_hash, HashDomain::Leaf),
@@ -856,7 +835,6 @@
         } else {
             assert_eq!(self.address_hash_traces.first().unwrap().3, Fr::zero())
         }
->>>>>>> 9bd18782
 
         // // storage poseidon hashes are correct
         // self.storage_hash_traces
