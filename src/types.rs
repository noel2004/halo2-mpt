use crate::{
    gadgets::mpt_update::PathType,
    serde::{AccountData, HexBytes, SMTNode, SMTPath, SMTTrace},
    util::{
        account_key, check_domain_consistency, domain_hash, fr_from_biguint, fr_to_u256,
        u256_from_biguint, u256_from_hex,
    },
    MPTProofType,
};
use ethers_core::{
    k256::elliptic_curve::PrimeField,
    types::{Address, U256},
};
use halo2_proofs::halo2curves::bn256::Fr;
use itertools::{EitherOrBoth, Itertools};
use num_bigint::BigUint;
use num_traits::identities::Zero;

pub mod storage;
pub mod trie;
use storage::StorageProof;
use trie::TrieRows;

#[derive(Clone, Copy, Debug, PartialEq, Eq)]
pub enum HashDomain {
    Leaf,
    Branch0, // branch node with both children = leaf or empty
    Branch1, // branch node with left child = branch node and right child = leaf or empty
    Branch2, // branch node with left child = leaf or empty and right child = branch node
    Branch3, // branch node with both children = branch node
    Pair,
    AccountFields,
}

impl TryFrom<u64> for HashDomain {
    type Error = &'static str;
    fn try_from(x: u64) -> Result<Self, Self::Error> {
        match x {
            4 => Ok(Self::Leaf),
            6 => Ok(Self::Branch0),
            7 => Ok(Self::Branch1),
            8 => Ok(Self::Branch2),
            9 => Ok(Self::Branch3),
            _ => Err("unreachable u64 for HashDomain"),
        }
    }
}

impl From<HashDomain> for Fr {
    fn from(h: HashDomain) -> Self {
        Self::from(u64::from(h))
    }
}

impl From<HashDomain> for u64 {
    fn from(h: HashDomain) -> Self {
        match h {
            HashDomain::Leaf => 4,
            HashDomain::Branch0 => 6,
            HashDomain::Branch1 => 7,
            HashDomain::Branch2 => 8,
            HashDomain::Branch3 => 9,
            HashDomain::Pair => 2 * 256,
            HashDomain::AccountFields => 5 * 256,
        }
    }
}

impl HashDomain {
    pub fn into_u64(&self) -> u64 {
        (*self).into()
    }
}

#[derive(Clone, Copy, Debug)]
pub struct Claim {
    pub old_root: Fr,
    pub new_root: Fr,
    pub address: Address,
    pub kind: ClaimKind,
}

#[derive(Clone, Copy, Debug)]
pub enum ClaimKind {
    // TODO: remove Option's and represent type of old and new account elsewhere?
    Nonce {
        old: Option<u64>,
        new: Option<u64>,
    },
    Balance {
        old: Option<U256>,
        new: Option<U256>,
    },
    CodeHash {
        old: Option<U256>,
        new: Option<U256>,
    },
    CodeSize {
        old: Option<u64>,
        new: Option<u64>,
    },
    PoseidonCodeHash {
        old: Option<Fr>,
        new: Option<Fr>,
    },
    Storage {
        key: U256,
        old_value: Option<U256>,
        new_value: Option<U256>,
    },
    IsEmpty(Option<U256>),
}

impl Claim {
    pub fn storage_key(&self) -> U256 {
        match self.kind {
            ClaimKind::Storage { key, .. } | ClaimKind::IsEmpty(Some(key)) => key,
            _ => U256::zero(),
        }
    }

    pub fn old_value(&self) -> U256 {
        match self.kind {
            ClaimKind::Nonce { old, .. } | ClaimKind::CodeSize { old, .. } => {
                U256::from(old.unwrap_or_default())
            }
            ClaimKind::PoseidonCodeHash { old, .. } => fr_to_u256(old.unwrap_or_default()),
            ClaimKind::Balance { old, .. } | ClaimKind::CodeHash { old, .. } => {
                old.unwrap_or_default()
            }
            ClaimKind::Storage { old_value, .. } => old_value.unwrap_or_default(),
            ClaimKind::IsEmpty(_) => U256::zero(),
        }
    }

    pub fn new_value(&self) -> U256 {
        match self.kind {
            ClaimKind::Nonce { new, .. } | ClaimKind::CodeSize { new, .. } => {
                U256::from(new.unwrap_or_default())
            }
            ClaimKind::PoseidonCodeHash { new, .. } => fr_to_u256(new.unwrap_or_default()),
            ClaimKind::Balance { new, .. } | ClaimKind::CodeHash { new, .. } => {
                new.unwrap_or_default()
            }
            ClaimKind::Storage { new_value, .. } => new_value.unwrap_or_default(),
            ClaimKind::IsEmpty(_) => U256::zero(),
        }
    }
}

#[derive(Clone, Copy, Debug)]
struct LeafNode {
    key: Fr,
    value_hash: Fr,
}

#[derive(Clone, Debug)]
pub struct Proof {
    pub claim: Claim,
    // direction, open_hash_domain, close_hash_domain, open value, close value, sibling, is_padding_open, is_padding_close
    pub address_hash_traces: Vec<(bool, HashDomain, Fr, Fr, Fr, bool, bool)>,

    // TODO: make this optional
    leafs: [Option<LeafNode>; 2],

    pub old_account_hash_traces: [[Fr; 3]; 6],
    pub new_account_hash_traces: [[Fr; 3]; 6],

    pub storage: StorageProof,

    pub old: Path,
    pub new: Path,

    pub old_account: Option<EthAccount>,
    pub new_account: Option<EthAccount>,

    pub account_trie_rows: TrieRows,
}

// TODO: rename to Account
#[derive(Clone, Copy, Debug)]
pub struct EthAccount {
    pub nonce: u64,
    pub code_size: u64,
<<<<<<< HEAD
    pub poseidon_codehash: Fr,
=======
>>>>>>> 32ab964f
    pub balance: Fr,
    pub keccak_codehash: U256,
    pub storage_root: Fr,
}

impl From<AccountData> for EthAccount {
    fn from(account_data: AccountData) -> Self {
        Self {
            nonce: account_data.nonce,
            code_size: account_data.code_size,
            balance: fr_from_biguint(&account_data.balance),
            keccak_codehash: u256_from_biguint(&account_data.code_hash),
            storage_root: Fr::zero(), // TODO: fixmeeee!!!
        }
    }
}

impl Proof {
    pub fn n_rows(&self) -> usize {
        if self.old_account.is_none() && self.new_account.is_none() {
            return 1 + self.address_hash_traces.len();
        }
        1 + self.address_hash_traces.len()
            + match self.claim.kind {
                ClaimKind::Nonce { .. } => 4,
                ClaimKind::CodeSize { .. } => 4,
                ClaimKind::Balance { .. } => 4,
                ClaimKind::PoseidonCodeHash { .. } => 2,
                ClaimKind::CodeHash { .. } => 4,
                ClaimKind::Storage { .. } | ClaimKind::IsEmpty(Some(_)) => 4,
                ClaimKind::IsEmpty(None) => 0,
            }
            + self.storage.n_rows()
    }
}

#[derive(Clone, Debug)]
pub struct Path {
    pub key: Fr,                    // pair hash of address or storage key
    pub leaf_data_hash: Option<Fr>, // leaf data hash for type 0 and type 1, None for type 2.
}

impl Path {
    pub fn hash(&self) -> Fr {
        match self.leaf_data_hash {
            None => Fr::zero(),
            Some(data_hash) => domain_hash(self.key, data_hash, HashDomain::Leaf),
        }
    }
}

impl From<(&MPTProofType, &SMTTrace)> for Claim {
    fn from((proof_type, trace): (&MPTProofType, &SMTTrace)) -> Self {
        let [old_root, new_root] = trace.account_path.clone().map(|path| fr(path.root));
        let address = trace.address.0.into();
        let kind = ClaimKind::from((proof_type, trace));
        assert_eq!(MPTProofType::from(kind), *proof_type);
        Self {
            new_root,
            old_root,
            address,
            kind,
        }
    }
}

impl From<(&MPTProofType, &SMTTrace)> for ClaimKind {
    fn from((proof_type, trace): (&MPTProofType, &SMTTrace)) -> Self {
        let [account_old, account_new] = &trace.account_update;
        let state_update = &trace.state_update;

        if let Some(update) = state_update {
            match update {
                [None, None] => (),
                [Some(old), Some(new)] => {
                    // Accesses to the MPT happen in the order defined in the state (aka rw) circuit, which is not the
                    // same as the order they occur in the EVM. In the state circuit, nonce and balance modifications
                    // will precede storage modifications for a given address, which means that the MPT circuit only
                    // needs to handle storage modifications for existing accounts, even though this is not true in the
                    // EVM, where the storage of an account can be modified during its construction.
                    if !(account_old == account_new
                        || (account_old.is_none() && account_new == &Some(Default::default())))
                    {
                        assert_eq!(account_old, account_new, "{state_update:?}");
                    }
                    let old_value = u256_from_hex(old.value);
                    let new_value = u256_from_hex(new.value);

                    assert_eq!(old.key, new.key);
                    let key = u256_from_hex(old.key);
                    if old_value.is_zero() && new_value.is_zero() {
                        return ClaimKind::IsEmpty(Some(key));
                    }
                    return ClaimKind::Storage {
                        key,
                        old_value: if old_value.is_zero() {
                            None
                        } else {
                            Some(old_value)
                        },
                        new_value: if new_value.is_zero() {
                            None
                        } else {
                            Some(new_value)
                        },
                    };
                }
                [None, Some(_)] | [Some(_), None] => unreachable!(),
            }
        }

        match &trace.account_update {
            [None, None] => match *proof_type {
                MPTProofType::NonceChanged => ClaimKind::Nonce {
                    old: Some(0),
                    new: Some(0),
                },
                MPTProofType::BalanceChanged => ClaimKind::Balance {
                    old: Some(U256::zero()),
                    new: Some(U256::zero()),
                },
                MPTProofType::AccountDoesNotExist => ClaimKind::IsEmpty(None),
                MPTProofType::CodeHashExists => ClaimKind::CodeHash {
                    old: Some(U256::zero()),
                    new: Some(U256::zero()),
                },
                MPTProofType::CodeSizeExists => ClaimKind::CodeSize {
                    old: Some(0),
                    new: Some(0),
                },
                MPTProofType::StorageDoesNotExist => {
                    ClaimKind::IsEmpty(Some(u256_from_hex(trace.state_key.unwrap())))
                }
                MPTProofType::PoseidonCodeHashExists => unreachable!(),
                MPTProofType::StorageChanged => unreachable!(),
                MPTProofType::AccountDestructed => unimplemented!(),
            },
            [None, Some(new)] => {
                if !new.nonce.is_zero() {
                    assert_eq!(*proof_type, MPTProofType::NonceChanged);
                    ClaimKind::Nonce {
                        old: None,
                        new: Some(new.nonce),
                    }
                } else if !new.balance.is_zero() {
                    assert_eq!(*proof_type, MPTProofType::BalanceChanged);
                    ClaimKind::Balance {
                        old: None,
                        new: Some(u256_from_biguint(&new.balance)),
                    }
                } else {
                    unimplemented!("nonce or balance must be first field set on empty account");
                }
            }
            [Some(old), Some(new)] => match *proof_type {
                MPTProofType::NonceChanged => {
                    assert_eq!(old.balance, new.balance);
                    assert_eq!(old.code_size, new.code_size);
                    assert_eq!(old.code_hash, new.code_hash);
                    assert_eq!(old.poseidon_code_hash, new.poseidon_code_hash);
                    ClaimKind::Nonce {
                        old: Some(old.nonce),
                        new: Some(new.nonce),
                    }
                }
                MPTProofType::BalanceChanged => {
                    assert_eq!(old.nonce, new.nonce);
                    assert_eq!(old.code_size, new.code_size);
                    assert_eq!(old.code_hash, new.code_hash);
                    assert_eq!(old.poseidon_code_hash, new.poseidon_code_hash);
                    ClaimKind::Balance {
                        old: Some(u256_from_biguint(&old.balance)),
                        new: Some(u256_from_biguint(&new.balance)),
                    }
                }
                MPTProofType::CodeHashExists => {
                    assert_eq!(old.nonce, new.nonce);
                    assert_eq!(old.balance, new.balance);
                    assert_eq!(old.code_size, new.code_size);
                    assert_eq!(old.poseidon_code_hash, new.poseidon_code_hash);
                    ClaimKind::CodeHash {
                        old: Some(u256_from_biguint(&old.code_hash)),
                        new: Some(u256_from_biguint(&new.code_hash)),
                    }
                }
                MPTProofType::CodeSizeExists => {
                    assert_eq!(old.nonce, new.nonce);
                    assert_eq!(old.balance, new.balance);
                    assert_eq!(old.code_hash, new.code_hash);
                    assert_eq!(old.poseidon_code_hash, new.poseidon_code_hash);
                    ClaimKind::CodeSize {
                        old: Some(old.code_size),
                        new: Some(new.code_size),
                    }
                }
                MPTProofType::PoseidonCodeHashExists => {
                    assert_eq!(old.nonce, new.nonce);
                    assert_eq!(old.balance, new.balance);
                    assert_eq!(old.code_size, new.code_size);
                    assert_eq!(old.code_hash, new.code_hash);
                    ClaimKind::PoseidonCodeHash {
                        old: Some(big_uint_to_fr(&old.poseidon_code_hash)),
                        new: Some(big_uint_to_fr(&new.poseidon_code_hash)),
                    }
                }
                MPTProofType::AccountDoesNotExist
                | MPTProofType::StorageChanged
                | MPTProofType::StorageDoesNotExist => unreachable!(),
                MPTProofType::AccountDestructed => unimplemented!(),
            },
            [Some(_old), None] => unimplemented!("SELFDESTRUCT"),
        }
    }
}

impl From<(MPTProofType, SMTTrace)> for Proof {
    fn from((proof, trace): (MPTProofType, SMTTrace)) -> Self {
        let claim = Claim::from((&proof, &trace));

        let storage = StorageProof::from(&trace);

        let key = account_key(claim.address);
        assert_eq!(key, fr(trace.account_key));

        let account_trie_rows = TrieRows::new(
            fr(trace.account_key),
            &trace.account_path[0].path,
            &trace.account_path[1].path,
            trace.account_path[0].leaf,
            trace.account_path[1].leaf,
        );

        let leafs = trace.account_path.clone().map(get_leaf);
        let [open_hash_traces, close_hash_traces] =
            trace.account_path.clone().map(|path| path.path);
        let leaf_hashes = trace.account_path.clone().map(leaf_hash);
        let address_hash_traces =
            get_internal_hash_traces(key, leaf_hashes, &open_hash_traces, &close_hash_traces);
        check_hash_traces_new(&address_hash_traces);

        let [old_account, new_account] = trace.account_update;
        let old_account_hash_traces = match old_account.clone() {
            None => empty_account_hash_traces(leafs[0]),
            Some(account) => account_hash_traces(claim.address, account, storage.old_root()),
        };
        let new_account_hash_traces = match new_account.clone() {
            None => empty_account_hash_traces(leafs[1]),
            Some(account) => account_hash_traces(claim.address, account, storage.new_root()),
        };
        assert_eq!(old_account_hash_traces[5][2], leaf_hashes[0]);
        assert_eq!(new_account_hash_traces[5][2], leaf_hashes[1]);

        let [old, new] = trace.account_path.map(|path| {
            // The account_key(address) if the account exists
            // else: path.leaf.sibling if it's a type 1 non-existence proof
            // otherwise account_key(address) if it's a type 2 non-existence proof
            let key = path
                .leaf
                .map_or_else(|| account_key(claim.address), |l| fr(l.sibling));

            let leaf_data_hash = path.leaf.map(|leaf| fr(leaf.value));

            Path {
                key,
                leaf_data_hash,
            }
        });

        let old_account = match old_account {
            Some(account_data) => {
                let mut account = EthAccount::from(account_data);
                account.storage_root = storage.old_root();
                Some(account)
            }
            None => None,
        };
        let new_account = match new_account {
            Some(account_data) => {
                let mut account = EthAccount::from(account_data);
                account.storage_root = storage.new_root();
                Some(account)
            }
            None => None,
        };

        Self {
            claim,
            address_hash_traces,
            old_account_hash_traces,
            new_account_hash_traces,
            leafs,
            storage,
            old,
            new,
            old_account,
            new_account,
            account_trie_rows,
        }
    }
}

// This should be an optional
fn get_leaf(path: SMTPath) -> Option<LeafNode> {
    path.leaf.map(|leaf| LeafNode {
        key: fr(leaf.sibling),
        value_hash: fr(leaf.value),
    })
}

fn leaf_hash(path: SMTPath) -> Fr {
    if let Some(leaf) = path.leaf {
        domain_hash(fr(leaf.sibling), fr(leaf.value), HashDomain::Leaf)
    } else {
        Fr::zero()
    }
}

fn account_hash_traces(address: Address, account: AccountData, storage_root: Fr) -> [[Fr; 3]; 6] {
    let (codehash_hi, codehash_lo) = hi_lo(account.code_hash);
    let h1 = domain_hash(codehash_hi, codehash_lo, HashDomain::Pair);
    let h2 = domain_hash(storage_root, h1, HashDomain::AccountFields);

    let nonce_and_codesize =
        Fr::from(account.nonce) + Fr::from(account.code_size) * Fr::from(1 << 32).square();
    let balance = big_uint_to_fr(&account.balance);
    let h3 = domain_hash(nonce_and_codesize, balance, HashDomain::AccountFields);

    let h4 = domain_hash(h3, h2, HashDomain::AccountFields);

    let account_key = account_key(address);

    let poseidon_codehash = big_uint_to_fr(&account.poseidon_code_hash);
    let account_hash = domain_hash(h4, poseidon_codehash, HashDomain::AccountFields);

    let mut account_hash_traces = [[Fr::zero(); 3]; 6];
    account_hash_traces[0] = [codehash_hi, codehash_lo, h1];
    account_hash_traces[1] = [storage_root, h1, h2];
    account_hash_traces[2] = [nonce_and_codesize, balance, h3];
    account_hash_traces[3] = [h3, h2, h4]; //
    account_hash_traces[4] = [h4, poseidon_codehash, account_hash];
    account_hash_traces[5] = [
        account_key,
        account_hash,
        domain_hash(account_key, account_hash, HashDomain::Leaf),
    ];
    account_hash_traces
}

fn get_internal_hash_traces(
    key: Fr,
    leaf_hashes: [Fr; 2],
    open_hash_traces: &[SMTNode],
    close_hash_traces: &[SMTNode],
) -> Vec<(bool, HashDomain, Fr, Fr, Fr, bool, bool)> {
    let mut address_hash_traces = vec![];
    for (i, e) in open_hash_traces
        .iter()
        .zip_longest(close_hash_traces.iter())
        .enumerate()
    {
        let direction = key.bit(i);
        address_hash_traces.push(match e {
            EitherOrBoth::Both(open, close) => {
                assert_eq!(open.sibling, close.sibling);
                let open_domain = HashDomain::try_from(open.node_type).unwrap();
                let close_domain = HashDomain::try_from(close.node_type).unwrap();

                let domain = if open_domain != close_domain {
                    // This can only happen when inserting or deleting a node.
                    assert!(open_hash_traces.len() != close_hash_traces.len());
                    assert!(
                        i == std::cmp::min(open_hash_traces.len(), close_hash_traces.len()) - 1
                    );

                    if i == open_hash_traces.len() - 1 {
                        // Inserting a leaf, so open is before insertion, close is after insertion.
                        check_domain_consistency(open_domain, close_domain, direction);
                        open_domain
                    } else {
                        // Deleting a leaf, so open is after insertion, close is before insertion.
                        check_domain_consistency(close_domain, open_domain, direction);
                        close_domain
                    }
                } else {
                    open_domain
                };

                (
                    direction,
                    domain,
                    fr(open.value),
                    fr(close.value),
                    fr(open.sibling),
                    false,
                    false,
                )
            }
            EitherOrBoth::Left(open) => (
                direction,
                HashDomain::try_from(open.node_type).unwrap(),
                fr(open.value),
                leaf_hashes[1],
                fr(open.sibling),
                false,
                true,
            ),
            EitherOrBoth::Right(close) => (
                direction,
                HashDomain::try_from(close.node_type).unwrap(),
                leaf_hashes[0],
                fr(close.value),
                fr(close.sibling),
                true,
                false,
            ),
        });
    }
    address_hash_traces.reverse();
    address_hash_traces
}

fn empty_account_hash_traces(leaf: Option<LeafNode>) -> [[Fr; 3]; 6] {
    let mut account_hash_traces = [[Fr::zero(); 3]; 6];
    if let Some(l) = leaf {
        account_hash_traces[5] = [
            l.key,
            l.value_hash,
            domain_hash(l.key, l.value_hash, HashDomain::Leaf),
        ];
    }
    account_hash_traces
}

impl Proof {
    pub fn old_account_leaf_hashes(&self) -> Option<Vec<Fr>> {
        // TODO: make old_account_hash_traces optional
        let old_account_hash_traces = self.old_account_hash_traces;
        match self.claim.kind {
            ClaimKind::Nonce { old, .. } | ClaimKind::CodeSize { old, .. } => old.map(|_| {
                let old_account_hash = old_account_hash_traces[5][1];
                let old_h4 = old_account_hash_traces[4][0];
                let old_h3 = old_account_hash_traces[3][0];
                let old_nonce_and_codesize = old_account_hash_traces[2][0];
                vec![old_account_hash, old_h4, old_h3, old_nonce_and_codesize]
            }),
            ClaimKind::Balance { old, .. } => old.map(|_| {
                let old_account_hash = old_account_hash_traces[5][1];
                let old_h4 = old_account_hash_traces[4][0];
                let old_h3 = old_account_hash_traces[3][0];
                let old_balance = old_account_hash_traces[2][1];
                vec![old_account_hash, old_h4, old_h3, old_balance]
            }),
            ClaimKind::PoseidonCodeHash { old, .. } => old.map(|_| {
                let old_account_hash = old_account_hash_traces[5][1];
                let old_poseidon_code_hash = old_account_hash_traces[4][1];
                vec![old_account_hash, old_poseidon_code_hash]
            }),
            ClaimKind::CodeHash { old, .. } => old.map(|_| {
                let old_account_hash = old_account_hash_traces[5][1];
                let old_h4 = old_account_hash_traces[4][0];
                let old_h2 = old_account_hash_traces[1][2];
                let old_h1 = old_account_hash_traces[0][2];
                vec![old_account_hash, old_h4, old_h2, old_h1]
            }),
            ClaimKind::Storage { .. } | ClaimKind::IsEmpty(Some(_)) => self.old_account.map(|_| {
                let old_account_hash = old_account_hash_traces[5][1];
                let old_h4 = old_account_hash_traces[4][0];
                let old_h2 = old_account_hash_traces[1][2];
                let old_storage_root = old_account_hash_traces[1][0];
                vec![old_account_hash, old_h4, old_h2, old_storage_root]
            }),
            ClaimKind::IsEmpty(None) => self.leafs[0].map(|_| {
                let old_account_hash = old_account_hash_traces[5][1];
                vec![old_account_hash]
            }),
        }
    }

    pub fn new_account_leaf_hashes(&self) -> Option<Vec<Fr>> {
        let new_account_hash_traces = self.new_account_hash_traces;
        match self.claim.kind {
            ClaimKind::Nonce { new, .. } | ClaimKind::CodeSize { new, .. } => new.map(|_| {
                let new_account_hash = new_account_hash_traces[5][1];
                let new_h4 = new_account_hash_traces[4][0];
                let new_h3 = new_account_hash_traces[3][0];
                let new_nonce_and_codesize = new_account_hash_traces[2][0];
                vec![new_account_hash, new_h4, new_h3, new_nonce_and_codesize]
            }),
            ClaimKind::Balance { new, .. } => new.map(|_| {
                let new_account_hash = new_account_hash_traces[5][1];
                let new_h4 = new_account_hash_traces[4][0];
                let new_h3 = new_account_hash_traces[3][0];
                let new_balance = new_account_hash_traces[2][1];
                vec![new_account_hash, new_h4, new_h3, new_balance]
            }),
            ClaimKind::PoseidonCodeHash { new, .. } => new.map(|_| {
                let new_account_hash = new_account_hash_traces[5][1];
                let new_poseidon_code_hash = new_account_hash_traces[4][1];
                vec![new_account_hash, new_poseidon_code_hash]
            }),
            ClaimKind::CodeHash { new, .. } => new.map(|_| {
                let new_account_hash = new_account_hash_traces[5][1];
                let new_h4 = new_account_hash_traces[4][0];
                let new_h2 = new_account_hash_traces[1][2];
                let new_h1 = new_account_hash_traces[0][2];
                vec![new_account_hash, new_h4, new_h2, new_h1]
            }),
            ClaimKind::Storage { .. } | ClaimKind::IsEmpty(Some(_)) => {
                let new_account_hash = new_account_hash_traces[5][1];
                let new_h4 = new_account_hash_traces[4][0];
                let new_h2 = new_account_hash_traces[1][2];
                let new_storage_root = new_account_hash_traces[1][0];
                Some(vec![new_account_hash, new_h4, new_h2, new_storage_root])
            }
            ClaimKind::IsEmpty(None) => self.leafs[1].map(|_| {
                let new_account_hash = new_account_hash_traces[5][1];
                vec![new_account_hash]
            }),
        }
    }

    pub fn account_leaf_siblings(&self) -> Vec<Fr> {
        let account_key = account_key(self.claim.address);
        match self.claim.kind {
            ClaimKind::Nonce { old, new } | ClaimKind::CodeSize { old, new } => {
                let account_hash_traces = match (old, new) {
                    (Some(_), _) => self.old_account_hash_traces,
                    (None, Some(_)) => self.new_account_hash_traces,
                    (None, None) => unimplemented!("reading 0 value from empty account"),
                };
                let balance = account_hash_traces[2][1];
                let h2 = account_hash_traces[3][1];
                let poseidon_codehash = account_hash_traces[4][1];

                vec![account_key, poseidon_codehash, h2, balance]
            }
            ClaimKind::Balance { old, new } => {
                let account_hash_traces = match (old, new) {
                    (Some(_), _) => self.old_account_hash_traces,
                    (None, Some(_)) => self.new_account_hash_traces,
                    (None, None) => unimplemented!("reading 0 value from empty account"),
                };
                let nonce_and_codesize = account_hash_traces[2][0];
                let h2 = account_hash_traces[3][1];
                let poseidon_codehash = account_hash_traces[4][1];

                vec![account_key, poseidon_codehash, h2, nonce_and_codesize]
            }
            ClaimKind::PoseidonCodeHash { old, new } => {
                let account_hash_traces = match (old, new) {
                    (Some(_), _) => self.old_account_hash_traces,
                    (None, Some(_)) => self.new_account_hash_traces,
                    (None, None) => unimplemented!("reading 0 value from empty account"),
                };
                let h4 = account_hash_traces[4][0];

                vec![account_key, h4]
            }
            ClaimKind::CodeHash { old, new } => {
                let account_hash_traces = match (old, new) {
                    (Some(_), _) => self.old_account_hash_traces,
                    (None, Some(_)) => self.new_account_hash_traces,
                    (None, None) => unimplemented!("reading 0 value from empty account"),
                };
                let poseidon_codehash = account_hash_traces[4][1];
                let h3 = account_hash_traces[3][0];
                let storage_root = account_hash_traces[1][0];
                vec![account_key, poseidon_codehash, h3, storage_root]
            }
            ClaimKind::Storage { .. } | ClaimKind::IsEmpty(Some(_)) => {
                assert_eq!(
                    self.old_account_hash_traces[4][1],
                    self.new_account_hash_traces[4][1]
                );
                assert_eq!(
                    self.old_account_hash_traces[3][0],
                    self.new_account_hash_traces[3][0]
                );
                assert_eq!(
                    self.old_account_hash_traces[1][1],
                    self.new_account_hash_traces[1][1]
                );

                let poseidon_codehash = self.old_account_hash_traces[4][1];
                let h3 = self.old_account_hash_traces[3][0];
                let keccak_codehash_hash = self.old_account_hash_traces[1][1];
                vec![account_key, poseidon_codehash, h3, keccak_codehash_hash]
            }
            ClaimKind::IsEmpty(None) => vec![],
        }
    }

    // fn new_account_leaf_hashes(&self) -> Vec<Fr> {}
    // fn account_leaf_siblings(&self) -> Vec<Fr> {}
    #[cfg(test)]
    pub fn check(&self) {
        self.storage.check();

        // poseidon hashes are correct
        check_hash_traces_new(&self.address_hash_traces);

        // directions match account key.
        let account_key = account_key(self.claim.address);
        for (i, (direction, _, _, _, _, _, _)) in self.address_hash_traces.iter().enumerate() {
            assert_eq!(
                *direction,
                account_key.bit(self.address_hash_traces.len() - i - 1)
            );
        }

        // old and new roots are correct
        if let Some((
            direction,
            domain,
            open,
            close,
            sibling,
            _is_padding_open,
            _is_padding_close,
        )) = self.address_hash_traces.last()
        {
            if *direction {
                assert_eq!(domain_hash(*sibling, *open, *domain), self.claim.old_root);
                assert_eq!(domain_hash(*sibling, *close, *domain), self.claim.new_root);
            } else {
                assert_eq!(domain_hash(*open, *sibling, *domain), self.claim.old_root);
                assert_eq!(domain_hash(*close, *sibling, *domain), self.claim.new_root);
            }
        } else {
            panic!("no hash traces!!!!");
        }

        // this suggests we want something that keeps 1/2 unchanged if something....
        // going to have to add an is padding row or something?

        assert_eq!(
            self.old_account_hash_traces[5][2],
            self.address_hash_traces.first().unwrap().2
        );

        assert_eq!(
            self.new_account_hash_traces[5][2],
            self.address_hash_traces.first().unwrap().3
        );
        if let Some(old_leaf) = self.leafs[0] {
            assert_eq!(
                domain_hash(old_leaf.key, old_leaf.value_hash, HashDomain::Leaf),
                self.old_account_hash_traces[5][2],
            );
        } else {
            assert_eq!(self.address_hash_traces.first().unwrap().2, Fr::zero())
        }
        if let Some(new_leaf) = self.leafs[1] {
            assert_eq!(
                domain_hash(new_leaf.key, new_leaf.value_hash, HashDomain::Leaf),
                self.new_account_hash_traces[5][2],
            );
        } else {
            assert_eq!(self.address_hash_traces.first().unwrap().3, Fr::zero())
        }

        // // storage poseidon hashes are correct
        // self.storage_hash_traces
        //     .as_ref()
        //     .map(|x| check_hash_traces_new(x.as_slice()));

        // // directions match storage key hash.
        // match self.claim.kind {
        //     ClaimKind::Storage { key, .. }
        //     | ClaimKind::Storage { key, .. }
        //     | ClaimKind::IsEmpty(Some(key)) => {
        //         let storage_key_hash = storage_key_hash(key);
        //         for (i, (direction, _, _, _, _, _)) in self
        //             .storage_hash_traces
        //             .as_ref()
        //             .unwrap()
        //             .iter()
        //             .enumerate()
        //         {
        //             assert_eq!(
        //                 *direction,
        //                 storage_key_hash
        //                     .bit(self.storage_hash_traces.as_ref().unwrap().len() - i - 1)
        //             );
        //         }
        //     }
        //     _ => {}
        // }
    }
}

fn check_hash_traces_new(traces: &[(bool, HashDomain, Fr, Fr, Fr, bool, bool)]) {
    let mut previous_path_type: Option<PathType> = None;

    let current_hash_traces = traces.iter();
    let mut next_hash_traces = traces.iter();
    next_hash_traces.next();
    for (
        (direction, domain, open, close, sibling, is_padding_open, is_padding_close),
        (_, _, next_open, next_close, _, _, _),
    ) in current_hash_traces.zip(next_hash_traces)
    {
        let path_type = match (is_padding_open, is_padding_close) {
            (false, false) => PathType::Common,
            (false, true) => PathType::ExtensionOld,
            (true, false) => PathType::ExtensionNew,
            (true, true) => unreachable!(),
        };

        match path_type {
            PathType::Start => unreachable!(),
            PathType::Common => {
                let [open_domain, close_domain] =
                    if previous_path_type == Some(PathType::ExtensionOld) {
                        unimplemented!("account leaf deletion");
                    } else if previous_path_type == Some(PathType::ExtensionNew) {
                        match *domain {
                            HashDomain::Branch0 => [
                                HashDomain::Branch0,
                                if *direction {
                                    HashDomain::Branch1
                                } else {
                                    HashDomain::Branch2
                                },
                            ],
                            HashDomain::Branch1 => [HashDomain::Branch1, HashDomain::Branch3],
                            HashDomain::Branch2 => [HashDomain::Branch2, HashDomain::Branch3],
                            HashDomain::Branch3 => {
                                unreachable!("both siblings already present")
                            }
                            _ => unreachable!(),
                        }
                    } else {
                        [*domain, *domain]
                    };

                if *direction {
                    assert_eq!(domain_hash(*sibling, *open, open_domain), *next_open);
                    assert_eq!(domain_hash(*sibling, *close, close_domain), *next_close);
                } else {
                    assert_eq!(domain_hash(*open, *sibling, open_domain), *next_open);
                    assert_eq!(domain_hash(*close, *sibling, close_domain), *next_close);
                }
            }
            PathType::ExtensionOld => {
                assert!(
                    previous_path_type.is_none()
                        || previous_path_type == Some(PathType::ExtensionOld)
                );
                if *direction {
                    assert_eq!(domain_hash(*sibling, *open, *domain), *next_open);
                } else {
                    assert_eq!(domain_hash(*open, *sibling, *domain), *next_open);
                }
            }
            PathType::ExtensionNew => {
                assert!(
                    previous_path_type.is_none()
                        || previous_path_type == Some(PathType::ExtensionNew)
                );
                if *direction {
                    assert_eq!(domain_hash(*sibling, *close, *domain), *next_close);
                } else {
                    assert_eq!(domain_hash(*close, *sibling, *domain), *next_close);
                }
            }
        }

        previous_path_type = Some(path_type);
    }
}

fn fr(x: HexBytes<32>) -> Fr {
    Fr::from_bytes(&x.0).unwrap()
}

fn big_uint_to_fr(i: &BigUint) -> Fr {
    i.to_u64_digits()
        .iter()
        .rev() // to_u64_digits has least significant digit is first
        .fold(Fr::zero(), |a, b| {
            a * Fr::from(1 << 32).square() + Fr::from(*b)
        })
}

fn hi_lo(x: BigUint) -> (Fr, Fr) {
    let mut u64_digits = x.to_u64_digits();
    u64_digits.resize(4, 0);
    (
        Fr::from_u128((u128::from(u64_digits[3]) << 64) + u128::from(u64_digits[2])),
        Fr::from_u128((u128::from(u64_digits[1]) << 64) + u128::from(u64_digits[0])),
    )
}

pub trait Bit {
    fn bit(&self, i: usize) -> bool;
}

impl Bit for Fr {
    fn bit(&self, i: usize) -> bool {
        let mut bytes = self.to_bytes();
        bytes.reverse();
        bytes
            .get(31 - i / 8)
            .map_or_else(|| false, |&byte| byte & (1 << (i % 8)) != 0)
    }
}
// bit method is already defined for U256, but is not what you want. you probably want to rename this trait.

#[cfg(test)]
mod test {
    use super::*;

    #[test]
    fn bit_trait() {
        assert!(Fr::one().bit(0));
        assert!(!Fr::one().bit(1));
    }

    fn contains(path: &[bool], key: Fr) -> bool {
        for (i, direction) in path.iter().rev().enumerate() {
            if key.bit(i) != *direction {
                return false;
            }
        }
        true
    }

    #[test]
    fn test_contains() {
        assert!(contains(&[true, true], Fr::from(0b11)));
        assert!(contains(&[], Fr::from(0b11)));

        assert!(contains(&[false, false, false], Fr::zero()));

        assert!(contains(&[false, false, true], Fr::one()));
        assert!(!contains(&[false, false, false], Fr::one()));
    }
}<|MERGE_RESOLUTION|>--- conflicted
+++ resolved
@@ -182,10 +182,7 @@
 pub struct EthAccount {
     pub nonce: u64,
     pub code_size: u64,
-<<<<<<< HEAD
     pub poseidon_codehash: Fr,
-=======
->>>>>>> 32ab964f
     pub balance: Fr,
     pub keccak_codehash: U256,
     pub storage_root: Fr,
@@ -196,6 +193,7 @@
         Self {
             nonce: account_data.nonce,
             code_size: account_data.code_size,
+            poseidon_codehash: fr_from_biguint(&account_data.poseidon_code_hash),
             balance: fr_from_biguint(&account_data.balance),
             keccak_codehash: u256_from_biguint(&account_data.code_hash),
             storage_root: Fr::zero(), // TODO: fixmeeee!!!
