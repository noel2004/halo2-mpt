use super::BinaryQuery;
use halo2_proofs::{
    arithmetic::Field,
    halo2curves::{bn256::Fr, ff::FromUniformBytes, group::ff::PrimeField},
    plonk::{Advice, Challenge, Column, Expression, Fixed, VirtualCells},
    poly::Rotation,
};

<<<<<<< HEAD
#[derive(Clone, Copy)]
pub enum ColumnType {
    Advice,
    Fixed,
    Challenge,
}

#[derive(Debug, Clone)]
=======
#[derive(Clone)]
>>>>>>> 32ab964f
pub enum Query<F: Clone> {
    Constant(F),
    Advice(Column<Advice>, i32),
    Fixed(Column<Fixed>, i32),
    Challenge(Challenge),
    Neg(Box<Self>),
    Add(Box<Self>, Box<Self>),
    Mul(Box<Self>, Box<Self>),
}

impl<F: FromUniformBytes<64> + Ord> Query<F> {
    pub fn zero() -> Self {
        Self::from(0)
    }

    pub fn one() -> Self {
        Self::from(1)
    }

    fn two_to_the_64th() -> Self {
        Self::from(1 << 32).square()
    }

    pub fn run(&self, meta: &mut VirtualCells<'_, F>) -> Expression<F> {
        match self {
            Query::Constant(f) => Expression::Constant(*f),
            Query::Advice(c, r) => meta.query_advice(*c, Rotation(*r)),
            Query::Fixed(c, r) => meta.query_fixed(*c, Rotation(*r)),
            Query::Challenge(c) => meta.query_challenge(*c),
            Query::Neg(q) => Expression::Constant(F::ZERO) - q.run(meta),
            Query::Add(q, u) => q.run(meta) + u.run(meta),
            Query::Mul(q, u) => q.run(meta) * u.run(meta),
        }
    }

    pub fn square(self) -> Self {
        self.clone() * self
    }
}

impl<F: FromUniformBytes<64> + Ord> From<u64> for Query<F> {
    fn from(x: u64) -> Self {
        Self::Constant(F::from(x))
    }
}

impl<F: FromUniformBytes<64> + Ord> From<Fr> for Query<F> {
    fn from(x: Fr) -> Self {
        let little_endian_bytes = x.to_repr();
        let little_endian_limbs = little_endian_bytes
            .as_slice()
            .chunks_exact(8)
            .map(|s| u64::from_le_bytes(s.try_into().unwrap()));
        little_endian_limbs.rfold(Query::zero(), |result, limb| {
            result * Query::two_to_the_64th() + limb
        })
    }
}

impl<F: FromUniformBytes<64> + Ord> From<BinaryQuery<F>> for Query<F> {
    fn from(b: BinaryQuery<F>) -> Self {
        b.0
    }
}

impl<F: Field, T: Into<Query<F>>> std::ops::Add<T> for Query<F> {
    type Output = Self;
    fn add(self, other: T) -> Self::Output {
        Self::Add(Box::new(self), Box::new(other.into()))
    }
}

impl<F: Field, T: Into<Query<F>>> std::ops::Sub<T> for Query<F> {
    type Output = Self;
    fn sub(self, other: T) -> Self::Output {
        Self::Add(Box::new(self), Box::new(Self::Neg(Box::new(other.into()))))
    }
}

impl<F: Field, T: Into<Query<F>>> std::ops::Mul<T> for Query<F> {
    type Output = Self;
    fn mul(self, other: T) -> Self::Output {
        Self::Mul(Box::new(self), Box::new(other.into()))
    }
}<|MERGE_RESOLUTION|>--- conflicted
+++ resolved
@@ -6,18 +6,7 @@
     poly::Rotation,
 };
 
-<<<<<<< HEAD
-#[derive(Clone, Copy)]
-pub enum ColumnType {
-    Advice,
-    Fixed,
-    Challenge,
-}
-
 #[derive(Debug, Clone)]
-=======
-#[derive(Clone)]
->>>>>>> 32ab964f
 pub enum Query<F: Clone> {
     Constant(F),
     Advice(Column<Advice>, i32),
