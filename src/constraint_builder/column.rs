use super::{BinaryQuery, Query};
use halo2_proofs::plonk::Assigned;
use halo2_proofs::{
    circuit::{Region, Value},
    halo2curves::ff::FromUniformBytes,
    plonk::{Advice, Column, Fixed},
};
use std::fmt::Debug;

#[derive(Clone, Copy)]
pub struct SelectorColumn(pub Column<Fixed>);

impl SelectorColumn {
    pub fn current<F: FromUniformBytes<64> + Ord>(self) -> BinaryQuery<F> {
        self.rotation(0)
    }

    pub fn rotation<F: FromUniformBytes<64> + Ord>(self, i: i32) -> BinaryQuery<F> {
        BinaryQuery(Query::Fixed(self.0, i))
    }

    pub fn enable<F: FromUniformBytes<64> + Ord>(&self, region: &mut Region<'_, F>, offset: usize) {
        region
            .assign_fixed(|| "selector", self.0, offset, || Value::known(F::ONE))
            .expect("failed enable selector");
    }
}

#[derive(Clone, Copy)]
pub struct FixedColumn(pub Column<Fixed>);

impl FixedColumn {
    pub fn rotation<F: FromUniformBytes<64> + Ord>(self, i: i32) -> Query<F> {
        Query::Fixed(self.0, i)
    }

    pub fn current<F: FromUniformBytes<64> + Ord>(self) -> Query<F> {
        self.rotation(0)
    }

    pub fn previous<F: FromUniformBytes<64> + Ord>(self) -> Query<F> {
        self.rotation(-1)
    }

    pub fn assign<F: FromUniformBytes<64> + Ord, T: Copy + TryInto<F>>(
        &self,
        region: &mut Region<'_, F>,
        offset: usize,
        value: T,
    ) where
        <T as TryInto<F>>::Error: Debug,
    {
        region
            .assign_fixed(
                || "fixed",
                self.0,
                offset,
                || Value::known(value.try_into().unwrap()),
            )
            .expect("failed assign_fixed");
    }
}

#[derive(Clone, Copy)]
pub struct AdviceColumn(pub Column<Advice>);

impl AdviceColumn {
    pub fn rotation<F: FromUniformBytes<64> + Ord>(self, i: i32) -> Query<F> {
        Query::Advice(self.0, i)
    }

    pub fn current<F: FromUniformBytes<64> + Ord>(self) -> Query<F> {
        self.rotation(0)
    }

    pub fn previous<F: FromUniformBytes<64> + Ord>(self) -> Query<F> {
        self.rotation(-1)
    }

    pub fn next<F: FromUniformBytes<64> + Ord>(self) -> Query<F> {
        self.rotation(1)
    }

    pub fn delta<F: FromUniformBytes<64> + Ord>(self) -> Query<F> {
        self.current() - self.previous()
    }

    pub fn assign<F: FromUniformBytes<64> + Ord, T: Copy + TryInto<F>>(
        &self,
        region: &mut Region<'_, F>,
        offset: usize,
        value: T,
    ) where
        <T as TryInto<F>>::Error: Debug,
    {
        region
            .assign_advice(
                || "advice",
                self.0,
                offset,
                || Value::known(value.try_into().unwrap()),
            )
            .expect("failed assign_advice");
    }
<<<<<<< HEAD
=======

    pub fn assign_rational<F: FromUniformBytes<64> + Ord>(
        &self,
        region: &mut Region<'_, F>,
        offset: usize,
        value: Assigned<F>,
    ) {
        region
            .assign_advice(|| "advice", self.0, offset, || Value::known(value))
            .expect("failed assign_advice");
    }
}

#[derive(Clone, Copy)]
pub struct SecondPhaseAdviceColumn(pub Column<Advice>);

impl SecondPhaseAdviceColumn {
    fn rotation<F: FromUniformBytes<64> + Ord>(self, i: i32) -> Query<F> {
        Query::Advice(self.0, i)
    }

    pub fn current<F: FromUniformBytes<64> + Ord>(self) -> Query<F> {
        self.rotation(0)
    }

    pub fn previous<F: FromUniformBytes<64> + Ord>(self) -> Query<F> {
        self.rotation(-1)
    }

    pub fn assign<F: FromUniformBytes<64> + Ord>(
        &self,
        region: &mut Region<'_, F>,
        offset: usize,
        value: Value<F>,
    ) {
        region
            .assign_advice(|| "second phase advice", self.0, offset, || value)
            .expect("failed assign_advice");
    }
>>>>>>> 32ab964f
}<|MERGE_RESOLUTION|>--- conflicted
+++ resolved
@@ -102,8 +102,6 @@
             )
             .expect("failed assign_advice");
     }
-<<<<<<< HEAD
-=======
 
     pub fn assign_rational<F: FromUniformBytes<64> + Ord>(
         &self,
@@ -115,33 +113,4 @@
             .assign_advice(|| "advice", self.0, offset, || Value::known(value))
             .expect("failed assign_advice");
     }
-}
-
-#[derive(Clone, Copy)]
-pub struct SecondPhaseAdviceColumn(pub Column<Advice>);
-
-impl SecondPhaseAdviceColumn {
-    fn rotation<F: FromUniformBytes<64> + Ord>(self, i: i32) -> Query<F> {
-        Query::Advice(self.0, i)
-    }
-
-    pub fn current<F: FromUniformBytes<64> + Ord>(self) -> Query<F> {
-        self.rotation(0)
-    }
-
-    pub fn previous<F: FromUniformBytes<64> + Ord>(self) -> Query<F> {
-        self.rotation(-1)
-    }
-
-    pub fn assign<F: FromUniformBytes<64> + Ord>(
-        &self,
-        region: &mut Region<'_, F>,
-        offset: usize,
-        value: Value<F>,
-    ) {
-        region
-            .assign_advice(|| "second phase advice", self.0, offset, || value)
-            .expect("failed assign_advice");
-    }
->>>>>>> 32ab964f
 }